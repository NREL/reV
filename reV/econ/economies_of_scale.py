# -*- coding: utf-8 -*-
"""
reV module for calculating economies of scale where larger power plants will
have reduced capital cost.
"""
import copy
import logging
import re

<<<<<<< HEAD
import numpy as np  # pylint: disable=unused-import # noqa: F401
=======
>>>>>>> d5a6c70e
import pandas as pd
from rex.utilities.utilities import check_eval_str

from reV.econ.utilities import lcoe_fcr
<<<<<<< HEAD
from reV.utilities import MetaKeyName
=======

>>>>>>> d5a6c70e

logger = logging.getLogger(__name__)


class EconomiesOfScale:
    """Class to calculate economies of scale where power plant capital cost is
    reduced for larger power plants.

    Units
    -----
    capacity_factor : unitless
    capacity : kW
    annual_energy_production : kWh
    fixed_charge_rate : unitless
    fixed_operating_cost : $ (per year)
    variable_operating_cost : $/kWh
    lcoe : $/MWh
    """

    def __init__(self, eqn, data):
        """
        Parameters
        ----------
        eqn : str
            LCOE scaling equation to implement "economies of scale".
            Equation must be in python string format and return a scalar
            value to multiply the capital cost by. Independent variables in
            the equation should match the keys in the data input arg. This
            equation may use numpy functions with the package prefix "np".
        data : dict | pd.DataFrame
            Namespace of econ data to use to calculate economies of scale. Keys
            in dict or column labels in dataframe should match the Independent
            variables in the eqn input. Should also include variables required
            to calculate LCOE.
        """
        self._eqn = eqn
        self._data = data
        self._preflight()

    def _preflight(self):
        """Run checks to validate EconomiesOfScale equation and input data."""

        if self._eqn is not None:
            check_eval_str(str(self._eqn))

        if isinstance(self._data, pd.DataFrame):
            self._data = {k: self._data[k].values.flatten()
                          for k in self._data.columns}

        if not isinstance(self._data, dict):
            e = ('Cannot evaluate EconomiesOfScale with data input of type: {}'
                 .format(type(self._data)))
            logger.error(e)
            raise TypeError(e)

        missing = [name for name in self.vars if name not in self._data]

        if any(missing):
            e = ('Cannot evaluate EconomiesOfScale, missing data for variables'
                 ': {} for equation: {}'.format(missing, self._eqn))
            logger.error(e)
            raise KeyError(e)

    @staticmethod
    def is_num(s):
        """Check if a string is a number"""
        try:
            float(s)
        except ValueError:
            return False
        else:
            return True

    @staticmethod
    def is_method(s):
        """Check if a string is a numpy/pandas or python builtin method"""
        return bool(s.startswith(('np.', 'pd.')) or s in dir(__builtins__))

    @property
    def vars(self):
        """Get a list of variable names that the EconomiesOfScale equation
        uses as input.

        Returns
        -------
        vars : list
            List of strings representing variable names that were parsed from
            the equation string. This will return an empty list if the equation
            has no variables.
        """
        var_names = []
        if self._eqn is not None:
            delimiters = ('*', '/', '+', '-', ' ', '(', ')', '[', ']', ',')
            regex_pattern = '|'.join(map(re.escape, delimiters))
            var_names = []
            for sub in re.split(regex_pattern, str(self._eqn)):
                if sub and not self.is_num(sub) and not self.is_method(sub):
                    var_names.append(sub)
            var_names = sorted(set(var_names))

        return var_names

    def _evaluate(self):
        """Evaluate the EconomiesOfScale equation with Independent variables
        parsed into a kwargs dictionary input.

        Returns
        -------
        out : float | np.ndarray
            Evaluated output of the EconomiesOfScale equation. Should be
            numeric scalars to apply directly to the capital cost.
        """
        out = 1
        if self._eqn is not None:
            kwargs = {k: self._data[k] for k in self.vars}
            # pylint: disable=eval-used
            out = eval(str(self._eqn), globals(), kwargs)

        return out

    @staticmethod
    def _get_prioritized_keys(input_dict, key_list):
        """Get data from an input dictionary based on an ordered (prioritized)
        list of retrieval keys. If no keys are found in the input_dict, an
        error will be raised.

        Parameters
        ----------
        input_dict : dict
            Dictionary of data
        key_list : list | tuple
            Ordered (prioritized) list of retrieval keys.

        Returns
        -------
        out : object
            Data retrieved from input_dict using the first key in key_list
            found in the input_dict.
        """

        out = None
        for key in key_list:
            if key in input_dict:
                out = input_dict[key]
                break

        if out is None:
            e = ('Could not find requested key list ({}) in the input '
                 'dictionary keys: {}'
                 .format(key_list, list(input_dict.keys())))
            logger.error(e)
            raise KeyError(e)

        return out

    @property
    def capital_cost_scalar(self):
        """Evaluated output of the EconomiesOfScale equation. Should be
        numeric scalars to apply directly to the capital cost.

        Returns
        -------
        out : float | np.ndarray
            Evaluated output of the EconomiesOfScale equation. Should be
            numeric scalars to apply directly to the capital cost.
        """
        return self._evaluate()

    @property
    def raw_capital_cost(self):
        """Unscaled (raw) capital cost found in the data input arg.

        Returns
        -------
        out : float | np.ndarray
            Unscaled (raw) capital_cost found in the data input arg.
        """
        key_list = ['capital_cost', 'mean_capital_cost']
        return self._get_prioritized_keys(self._data, key_list)

    @property
    def scaled_capital_cost(self):
        """Capital cost found in the data input arg scaled by the evaluated
        EconomiesOfScale input equation.

        Returns
        -------
        out : float | np.ndarray
            Capital cost found in the data input arg scaled by the evaluated
            EconomiesOfScale equation.
        """
        cc = copy.deepcopy(self.raw_capital_cost)
        cc *= self.capital_cost_scalar
        return cc

    @property
    def system_capacity(self):
        """Get the system capacity in kW (SAM input, not the reV supply
        curve capacity).

        Returns
        -------
        out : float | np.ndarray
        """
        key_list = ['system_capacity', 'mean_system_capacity']
        return self._get_prioritized_keys(self._data, key_list)

    @property
    def fcr(self):
        """Fixed charge rate from input data arg

        Returns
        -------
        out : float | np.ndarray
            Fixed charge rate from input data arg
        """
        key_list = ['fixed_charge_rate',
                    'mean_fixed_charge_rate',
                    'fcr', 'mean_fcr']
        return self._get_prioritized_keys(self._data, key_list)

    @property
    def foc(self):
        """Fixed operating cost from input data arg

        Returns
        -------
        out : float | np.ndarray
            Fixed operating cost from input data arg
        """
        key_list = ['fixed_operating_cost',
                    'mean_fixed_operating_cost',
                    'foc', 'mean_foc']
        return self._get_prioritized_keys(self._data, key_list)

    @property
    def voc(self):
        """Variable operating cost from input data arg

        Returns
        -------
        out : float | np.ndarray
            Variable operating cost from input data arg
        """
        key_list = ['variable_operating_cost',
                    'mean_variable_operating_cost',
                    'voc', 'mean_voc']
        return self._get_prioritized_keys(self._data, key_list)

    @property
    def aep(self):
        """Annual energy production back-calculated from the raw LCOE:

        AEP = (fcr * raw_cap_cost + foc) / raw_lcoe

        Returns
        -------
        out : float | np.ndarray
        """

        aep = (self.fcr * self.raw_capital_cost + self.foc) / self.raw_lcoe
        aep *= 1000  # convert MWh to KWh
        return aep

    @property
    def raw_lcoe(self):
        """Raw LCOE taken from the input data

        Returns
        -------
        lcoe : float | np.ndarray
        """
<<<<<<< HEAD
        key_list = [MetaKeyName.RAW_LCOE, MetaKeyName.MEAN_LCOE]
=======
        key_list = ["raw_lcoe", "mean_lcoe"]
>>>>>>> d5a6c70e
        return copy.deepcopy(self._get_prioritized_keys(self._data, key_list))

    @property
    def scaled_lcoe(self):
        """LCOE calculated with the scaled capital cost based on the
        EconomiesOfScale input equation.

        LCOE = (FCR * scaled_capital_cost + FOC) / AEP + VOC

        Returns
        -------
        lcoe : float | np.ndarray
            LCOE calculated with the scaled capital cost based on the
            EconomiesOfScale input equation.
        """
        return lcoe_fcr(self.fcr, self.scaled_capital_cost, self.foc,
                        self.aep, self.voc)<|MERGE_RESOLUTION|>--- conflicted
+++ resolved
@@ -7,19 +7,10 @@
 import logging
 import re
 
-<<<<<<< HEAD
-import numpy as np  # pylint: disable=unused-import # noqa: F401
-=======
->>>>>>> d5a6c70e
 import pandas as pd
 from rex.utilities.utilities import check_eval_str
 
 from reV.econ.utilities import lcoe_fcr
-<<<<<<< HEAD
-from reV.utilities import MetaKeyName
-=======
-
->>>>>>> d5a6c70e
 
 logger = logging.getLogger(__name__)
 
@@ -292,11 +283,7 @@
         -------
         lcoe : float | np.ndarray
         """
-<<<<<<< HEAD
-        key_list = [MetaKeyName.RAW_LCOE, MetaKeyName.MEAN_LCOE]
-=======
         key_list = ["raw_lcoe", "mean_lcoe"]
->>>>>>> d5a6c70e
         return copy.deepcopy(self._get_prioritized_keys(self._data, key_list))
 
     @property
