--- conflicted
+++ resolved
@@ -1,12 +1,5 @@
 # -*- coding: utf-8 -*-
-<<<<<<< HEAD
-"""
-reV econ module (lcoe-fcr, single owner, etc...)
-"""
-
-=======
 """reV econ module (lcoe-fcr, single owner, etc...)"""
->>>>>>> d5a6c70e
 import logging
 import os
 import pprint
@@ -24,11 +17,7 @@
 from reV.SAM.econ import LCOE as SAM_LCOE
 from reV.SAM.econ import SingleOwner
 from reV.SAM.windbos import WindBos
-<<<<<<< HEAD
-from reV.utilities import MetaKeyName, ModuleName
-=======
 from reV.utilities import ModuleName, ResourceMetaField
->>>>>>> d5a6c70e
 from reV.utilities.exceptions import ExecutionError, OffshoreWindInputWarning
 
 logger = logging.getLogger(__name__)
@@ -61,23 +50,9 @@
     # Type is scalar or array and corresponds to the SAM single-site output
     OUT_ATTRS = BaseGen.ECON_ATTRS
 
-<<<<<<< HEAD
-    def __init__(
-        self,
-        project_points,
-        sam_files,
-        cf_file,
-        site_data=None,
-        output_request=("lcoe_fcr",),
-        sites_per_worker=100,
-        memory_utilization_limit=0.4,
-        append=False,
-    ):
-=======
     def __init__(self, project_points, sam_files, cf_file, site_data=None,
                  output_request=('lcoe_fcr',), sites_per_worker=100,
                  memory_utilization_limit=0.4, append=False):
->>>>>>> d5a6c70e
         """ReV econ analysis class.
 
         ``reV`` econ analysis runs SAM econ calculations, typically to
@@ -245,26 +220,6 @@
             with Outputs(self.cf_file) as cfh:
                 # only take meta that belongs to this project's site list
                 self._meta = cfh.meta[
-<<<<<<< HEAD
-                    cfh.meta[MetaKeyName.GID].isin(self.points_control.sites)
-                ]
-
-            if MetaKeyName.OFFSHORE in self._meta:
-                if self._meta[MetaKeyName.OFFSHORE].sum() > 1:
-                    w = (
-                        "Found offshore sites in econ meta data. "
-                        "This functionality has been deprecated. "
-                        "Please run the reV offshore module to "
-                        "calculate offshore wind lcoe."
-                    )
-                    warn(w, OffshoreWindInputWarning)
-                    logger.warning(w)
-
-        elif self._meta is None and self.cf_file is None:
-            self._meta = pd.DataFrame(
-                {MetaKeyName.GID: self.points_control.sites}
-            )
-=======
                     cfh.meta[ResourceMetaField.GID].isin(
                         self.points_control.sites)]
 
@@ -279,7 +234,6 @@
         elif self._meta is None and self.cf_file is None:
             self._meta = pd.DataFrame(
                 {ResourceMetaField.GID: self.points_control.sites})
->>>>>>> d5a6c70e
 
         return self._meta
 
@@ -322,13 +276,8 @@
             res_kwargs = {"hsds": hsds}
 
         with res_cls(cf_file, **res_kwargs) as f:
-<<<<<<< HEAD
-            gid0 = f.meta[MetaKeyName.GID].values[0]
-            gid1 = f.meta[MetaKeyName.GID].values[-1]
-=======
             gid0 = f.meta[ResourceMetaField.GID].values[0]
             gid1 = f.meta[ResourceMetaField.GID].values[-1]
->>>>>>> d5a6c70e
 
         i0 = pp.index(gid0)
         i1 = pp.index(gid1) + 1
@@ -428,11 +377,7 @@
 
         # Extract the site df from the project points df.
         site_df = pc.project_points.df
-<<<<<<< HEAD
-        site_df = site_df.set_index(MetaKeyName.GID, drop=True)
-=======
         site_df = site_df.set_index(ResourceMetaField.GID, drop=True)
->>>>>>> d5a6c70e
 
         # SAM execute econ analysis based on output request
         try:
@@ -582,15 +527,8 @@
         self._init_h5(mode="a" if self._append else "w")
         self._init_out_arrays()
 
-<<<<<<< HEAD
-        diff = list(
-            set(self.points_control.sites)
-            - set(self.meta[MetaKeyName.GID].values)
-        )
-=======
         diff = list(set(self.points_control.sites)
                     - set(self.meta[ResourceMetaField.GID].values))
->>>>>>> d5a6c70e
         if diff:
             raise Exception(
                 "The following analysis sites were requested "
