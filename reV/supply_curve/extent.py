--- conflicted
+++ resolved
@@ -9,11 +9,7 @@
 import pandas as pd
 from rex.utilities.utilities import get_chunk_ranges
 
-<<<<<<< HEAD
-from reV.handlers.exclusions import ExclusionLayers
-=======
 from reV.handlers.exclusions import ExclusionLayers, LATITUDE, LONGITUDE
->>>>>>> d5a6c70e
 from reV.utilities import MetaKeyName
 from reV.utilities.exceptions import SupplyCurveError, SupplyCurveInputError
 
@@ -307,15 +303,8 @@
             for r, c in zip(sc_rows.flatten(), sc_cols.flatten()):
                 r = self.excl_row_slices[r]
                 c = self.excl_col_slices[c]
-<<<<<<< HEAD
-                lats.append(self.exclusions[MetaKeyName.LATITUDE, r, c].mean())
-                lons.append(
-                    self.exclusions[MetaKeyName.LONGITUDE, r, c].mean()
-                )
-=======
                 lats.append(self.exclusions[LATITUDE, r, c].mean())
                 lons.append(self.exclusions[LONGITUDE, r, c].mean())
->>>>>>> d5a6c70e
 
             self._latitude = np.array(lats, dtype="float32")
             self._longitude = np.array(lons, dtype="float32")
@@ -341,15 +330,8 @@
             for r, c in zip(sc_rows.flatten(), sc_cols.flatten()):
                 r = self.excl_row_slices[r]
                 c = self.excl_col_slices[c]
-<<<<<<< HEAD
-                lats.append(self.exclusions[MetaKeyName.LATITUDE, r, c].mean())
-                lons.append(
-                    self.exclusions[MetaKeyName.LONGITUDE, r, c].mean()
-                )
-=======
                 lats.append(self.exclusions[LATITUDE, r, c].mean())
                 lons.append(self.exclusions[LONGITUDE, r, c].mean())
->>>>>>> d5a6c70e
 
             self._latitude = np.array(lats, dtype="float32")
             self._longitude = np.array(lons, dtype="float32")
