--- conflicted
+++ resolved
@@ -2474,16 +2474,12 @@
         summary[SupplyCurveField.RAW_LCOE] = eos.raw_lcoe
         summary[SupplyCurveField.MEAN_LCOE] = eos.scaled_lcoe
         summary[SupplyCurveField.EOS_MULT] = eos.capital_cost_scalar
-<<<<<<< HEAD
-        cost = summary[SupplyCurveField.COST_SITE_CC_USD_PER_AC_MW]
-=======
         summary[SupplyCurveField.FIXED_EOS_MULT] = (
             eos.fixed_operating_cost_scalar)
         summary[SupplyCurveField.VAR_EOS_MULT] = (
             eos.variable_operating_cost_scalar)
 
-        cost = summary[SupplyCurveField.COST_SITE_OCC_USD_PER_AC_MW]
->>>>>>> 5d1f5657
+        cost = summary[SupplyCurveField.COST_SITE_CC_USD_PER_AC_MW]
         if cost is not None:
             summary[SupplyCurveField.COST_SITE_CC_USD_PER_AC_MW] = (
                 cost * summary[SupplyCurveField.EOS_MULT]
