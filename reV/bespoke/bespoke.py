--- conflicted
+++ resolved
@@ -211,7 +211,6 @@
     DEPENDENCIES = ("shapely",)
     OUT_ATTRS = copy.deepcopy(Gen.OUT_ATTRS)
 
-<<<<<<< HEAD
     def __init__(self, gid, excl, res, tm_dset, sam_sys_inputs,
                  objective_function, capital_cost_function,
                  fixed_operating_cost_function,
@@ -223,39 +222,6 @@
                  resolution=64, excl_area=None, exclusion_shape=None,
                  eos_mult_baseline_cap_mw=200, prior_meta=None, gid_map=None,
                  bias_correct=None, pre_loaded_data=None, close=True):
-=======
-    def __init__(
-        self,
-        gid,
-        excl,
-        res,
-        tm_dset,
-        sam_sys_inputs,
-        objective_function,
-        capital_cost_function,
-        fixed_operating_cost_function,
-        variable_operating_cost_function,
-        balance_of_system_cost_function,
-        min_spacing="5x",
-        wake_loss_multiplier=1,
-        ga_kwargs=None,
-        output_request=("system_capacity", "cf_mean"),
-        ws_bins=(0.0, 20.0, 5.0),
-        wd_bins=(0.0, 360.0, 45.0),
-        excl_dict=None,
-        inclusion_mask=None,
-        data_layers=None,
-        resolution=64,
-        excl_area=None,
-        exclusion_shape=None,
-        eos_mult_baseline_cap_mw=200,
-        prior_meta=None,
-        gid_map=None,
-        bias_correct=None,
-        pre_loaded_data=None,
-        close=True,
-    ):
->>>>>>> 43e22ac8
         """
         Parameters
         ----------
@@ -287,13 +253,10 @@
                 - ``avg_sl_dist_to_medoid_m``: Average straight-line
                   distance to the medoid of all turbine locations
                   (in m). Useful for computing plant BOS costs.
-<<<<<<< HEAD
-=======
                 - ``nn_conn_dist_m``: Total BOS connection distance
                   using nearest-neighbor connections. This variable is
                   only available for the
                   ``balance_of_system_cost_function`` equation.
->>>>>>> 43e22ac8
                 - ``fixed_charge_rate``: user input fixed_charge_rate if
                   included as part of the sam system config.
                 - ``capital_cost``: plant capital cost as evaluated
@@ -424,21 +387,6 @@
             Flag to close object file handlers on exit.
         """
 
-<<<<<<< HEAD
-        logger.debug('Initializing BespokeSinglePlant for gid {}...'
-                     .format(gid))
-        logger.debug('Resource filepath: {}'.format(res))
-        logger.debug('Exclusion filepath: {}'.format(excl))
-        logger.debug('Exclusion dict: {}'.format(excl_dict))
-        logger.debug('Bespoke objective function: {}'
-                     .format(objective_function))
-        logger.debug('Bespoke cost function: {}'.format(objective_function))
-        logger.debug('Bespoke GA initialization kwargs: {}'.format(ga_kwargs))
-        logger.debug('Bespoke EOS multiplier baseline capacity: {:,} MW'
-                     .format(eos_mult_baseline_cap_mw))
-
-        if isinstance(min_spacing, str) and min_spacing.endswith('x'):
-=======
         logger.debug(
             "Initializing BespokeSinglePlant for gid {}...".format(gid)
         )
@@ -449,9 +397,6 @@
             "Bespoke objective function: {}".format(objective_function)
         )
         logger.debug("Bespoke cost function: {}".format(objective_function))
-        logger.debug(
-            "Bespoke wake loss multiplier: {}".format(wake_loss_multiplier)
-        )
         logger.debug("Bespoke GA initialization kwargs: {}".format(ga_kwargs))
         logger.debug(
             "Bespoke EOS multiplier baseline capacity: {:,} MW".format(
@@ -460,7 +405,6 @@
         )
 
         if isinstance(min_spacing, str) and min_spacing.endswith("x"):
->>>>>>> 43e22ac8
             rotor_diameter = sam_sys_inputs["wind_turbine_rotor_diameter"]
             min_spacing = float(min_spacing.strip("x")) * rotor_diameter
 
@@ -481,10 +425,7 @@
         self.fixed_operating_cost_function = fixed_operating_cost_function
         self.variable_operating_cost_function = (
             variable_operating_cost_function
-<<<<<<< HEAD
-=======
-        )
->>>>>>> 43e22ac8
+        )
         self.balance_of_system_cost_function = balance_of_system_cost_function
         self.min_spacing = min_spacing
         self.ga_kwargs = ga_kwargs or {}
@@ -1083,13 +1024,7 @@
                 self.balance_of_system_cost_function,
                 self.include_mask,
                 self.pixel_side_length,
-<<<<<<< HEAD
                 self.min_spacing)
-=======
-                self.min_spacing,
-                self.wake_loss_multiplier,
-            )
->>>>>>> 43e22ac8
 
         return self._plant_optm
 
@@ -1134,11 +1069,6 @@
             plant_optimizer, original_sam_sys_inputs, meta
         """
 
-<<<<<<< HEAD
-        kwargs_list = ['fixed_charge_rate', 'system_capacity', 'capital_cost',
-                       'fixed_operating_cost', 'variable_operating_cost',
-                       'balance_of_system_cost']
-=======
         kwargs_list = [
             "fixed_charge_rate",
             "system_capacity",
@@ -1147,7 +1077,6 @@
             "variable_operating_cost",
             "balance_of_system_cost",
         ]
->>>>>>> 43e22ac8
         lcoe_kwargs = {}
 
         for kwarg in kwargs_list:
@@ -1362,10 +1291,7 @@
             self.plant_optimizer.avg_sl_dist_to_center_m
         self._meta["avg_sl_dist_to_medoid_m"] = \
             self.plant_optimizer.avg_sl_dist_to_medoid_m
-<<<<<<< HEAD
-=======
         self._meta["nn_conn_dist_m"] = self.plant_optimizer.nn_conn_dist_m
->>>>>>> 43e22ac8
         self._meta["bespoke_aep"] = self.plant_optimizer.aep
         self._meta["bespoke_objective"] = self.plant_optimizer.objective
         self._meta["bespoke_capital_cost"] = self.plant_optimizer.capital_cost
@@ -1374,15 +1300,10 @@
         )
         self._meta["bespoke_variable_operating_cost"] = (
             self.plant_optimizer.variable_operating_cost
-<<<<<<< HEAD
-        self._meta["bespoke_balance_of_system_cost"] = \
-            self.plant_optimizer.balance_of_system_cost
-=======
         )
         self._meta["bespoke_balance_of_system_cost"] = (
             self.plant_optimizer.balance_of_system_cost
         )
->>>>>>> 43e22ac8
         self._meta["included_area"] = self.plant_optimizer.area
         self._meta["included_area_capacity_density"] = (
             self.plant_optimizer.capacity_density
@@ -1486,13 +1407,8 @@
                  capital_cost_function, fixed_operating_cost_function,
                  variable_operating_cost_function,
                  balance_of_system_cost_function, project_points,
-<<<<<<< HEAD
                  sam_files, min_spacing='5x', ga_kwargs=None,
                  output_request=('system_capacity', 'cf_mean'),
-=======
-                 sam_files, min_spacing='5x', wake_loss_multiplier=1,
-                 ga_kwargs=None, output_request=('system_capacity', 'cf_mean'),
->>>>>>> 43e22ac8
                  ws_bins=(0.0, 20.0, 5.0), wd_bins=(0.0, 360.0, 45.0),
                  excl_dict=None, area_filter_kernel='queen', min_area=None,
                  resolution=64, excl_area=None, data_layers=None,
@@ -1577,13 +1493,10 @@
                 - ``avg_sl_dist_to_medoid_m``: Average straight-line
                   distance to the medoid of all turbine locations
                   (in m). Useful for computing plant BOS costs.
-<<<<<<< HEAD
-=======
                 - ``nn_conn_dist_m``: Total BOS connection distance
                   using nearest-neighbor connections. This variable is
                   only available for the
                   ``balance_of_system_cost_function`` equation.
->>>>>>> 43e22ac8
                 - ``fixed_charge_rate``: user input fixed_charge_rate if
                   included as part of the sam system config.
                 - ``capital_cost``: plant capital cost as evaluated
@@ -1935,11 +1848,6 @@
                     .format(variable_operating_cost_function))
         logger.info('Bespoke balance of system cost function: {}'
                     .format(balance_of_system_cost_function))
-<<<<<<< HEAD
-=======
-        logger.info('Bespoke wake loss multiplier: {}'
-                    .format(wake_loss_multiplier))
->>>>>>> 43e22ac8
         logger.info('Bespoke GA initialization kwargs: {}'.format(ga_kwargs))
 
         logger.info(
@@ -2446,13 +2354,8 @@
                    capital_cost_function,
                    fixed_operating_cost_function,
                    variable_operating_cost_function,
-<<<<<<< HEAD
                    balance_of_system_cost_function, min_spacing='5x',
                    ga_kwargs=None,
-=======
-                   balance_of_system_cost_function,
-                   min_spacing='5x', wake_loss_multiplier=1, ga_kwargs=None,
->>>>>>> 43e22ac8
                    output_request=('system_capacity', 'cf_mean'),
                    ws_bins=(0.0, 20.0, 5.0), wd_bins=(0.0, 360.0, 45.0),
                    excl_dict=None, inclusion_mask=None,
