# -*- coding: utf-8 -*-
"""
reV bespoke wind plant analysis tools
"""

# pylint: disable=anomalous-backslash-in-string
import copy
import json
import logging
import os
import time
from concurrent.futures import as_completed
from importlib import import_module
from inspect import signature
from numbers import Number
from warnings import warn

import numpy as np
import pandas as pd
import psutil
from rex.joint_pd.joint_pd import JointPD
from rex.multi_year_resource import MultiYearWindResource
from rex.utilities.bc_parse_table import parse_bc_table
from rex.utilities.execution import SpawnProcessPool
from rex.utilities.loggers import create_dirs, log_mem
from rex.utilities.utilities import parse_year

from reV.config.output_request import SAMOutputRequest
from reV.econ.utilities import lcoe_fcr
from reV.generation.generation import Gen
from reV.handlers.exclusions import ExclusionLayers
from reV.handlers.outputs import Outputs
from reV.SAM.generation import WindPower, WindPowerPD
from reV.supply_curve.aggregation import AggFileHandler, BaseAggregation
from reV.supply_curve.extent import SupplyCurveExtent
from reV.supply_curve.points import AggregationSupplyCurvePoint as AggSCPoint
from reV.supply_curve.points import SupplyCurvePoint
from reV.utilities import (
    ModuleName,
    ResourceMetaField,
    SupplyCurveField,
    log_versions,
)
from reV.utilities.exceptions import EmptySupplyCurvePointError, FileInputError

logger = logging.getLogger(__name__)


class BespokeMultiPlantData:
    """Multi-plant preloaded data.

    This object is intended to facilitate the use of pre-loaded data for
    running :class:`BespokeWindPlants` on systems with slow parallel
    reads to a single HDF5 file.
    """

    def __init__(self, res_fpath, sc_gid_to_hh, sc_gid_to_res_gid,
                 pre_load_humidity=False):
        """Initialize BespokeMultiPlantData

        Parameters
        ----------
        res_fpath : str | list
            Unix shell style path (potentially containing wildcard (*)
            patterns) to a single or multi-file resource file set(s).
            Can also be an explicit list of resource file paths, which
            themselves can contain wildcards. This input must be
            readable by
            :py:class:`rex.multi_year_resource.MultiYearWindResource`.
        sc_gid_to_hh : dict
            Dictionary mapping SC GID values to hub-heights. Data for
            each SC GID will be pulled for the corresponding hub-height
            given in this dictionary.
        sc_gid_to_res_gid : dict
            Dictionary mapping SC GID values to an iterable oif resource
            GID values. Resource GID values should correspond to GID
            values in the HDF5 file, so any GID map must be applied
            before initializing :class`BespokeMultiPlantData`.
        pre_load_humidity : optional, default=False
            Option to pre-load relative humidity data (useful for icing
            runs). If ``False``, relative humidities are not loaded.
        """
        self.res_fpath = res_fpath
        self.sc_gid_to_hh = sc_gid_to_hh
        self.sc_gid_to_res_gid = sc_gid_to_res_gid
        self.hh_to_res_gids = {}
        self._wind_dirs = None
        self._wind_speeds = None
        self._temps = None
        self._pressures = None
        self._relative_humidities = None
        self._pre_load_humidity = pre_load_humidity
        self._time_index = None
        self._pre_load_data()

    def _pre_load_data(self):
        """Pre-load the resource data."""

        for sc_gid, gids in self.sc_gid_to_res_gid.items():
            hh = self.sc_gid_to_hh[sc_gid]
            self.hh_to_res_gids.setdefault(hh, set()).update(gids)

        self.hh_to_res_gids = {
            hh: sorted(gids) for hh, gids in self.hh_to_res_gids.items()
        }

        start_time = time.time()
        with MultiYearWindResource(self.res_fpath) as res:
            self._wind_dirs = {
                hh: res[f"winddirection_{hh}m", :, gids]
                for hh, gids in self.hh_to_res_gids.items()
            }
            self._wind_speeds = {
                hh: res[f"windspeed_{hh}m", :, gids]
                for hh, gids in self.hh_to_res_gids.items()
            }
            self._temps = {
                hh: res[f"temperature_{hh}m", :, gids]
                for hh, gids in self.hh_to_res_gids.items()
            }
            self._pressures = {
                hh: res[f"pressure_{hh}m", :, gids]
                for hh, gids in self.hh_to_res_gids.items()
            }
            if self._pre_load_humidity:
                self._relative_humidities = {
                    hh: res["relativehumidity_2m", :, gids]
                    for hh, gids in self.hh_to_res_gids.items()
                }
            self._time_index = res.time_index
            if self._pre_load_humidity:
                self._relative_humidities = {
                    hh: res["relativehumidity_2m", :, gids]
                    for hh, gids in self.hh_to_res_gids.items()
                }

        logger.debug(
            f"Data took {(time.time() - start_time) / 60:.2f} " f"min to load"
        )

    def get_preloaded_data_for_gid(self, sc_gid):
        """Get the pre-loaded data for a single SC GID.

        Parameters
        ----------
        sc_gid : int
            SC GID to load resource data for.

        Returns
        -------
        BespokeSinglePlantData
            A loaded ``BespokeSinglePlantData`` object that can act as
            an HDF5 handler stand-in *for this SC GID only*.
        """
        hh = self.sc_gid_to_hh[sc_gid]
        sc_point_res_gids = sorted(self.sc_gid_to_res_gid[sc_gid])
        data_inds = np.searchsorted(self.hh_to_res_gids[hh], sc_point_res_gids)

        rh = (None if not self._pre_load_humidity
              else self._relative_humidities[hh][:, data_inds])
        return BespokeSinglePlantData(
            sc_point_res_gids,
            self._wind_dirs[hh][:, data_inds],
            self._wind_speeds[hh][:, data_inds],
            self._temps[hh][:, data_inds],
            self._pressures[hh][:, data_inds],
            self._time_index,
<<<<<<< HEAD
            None
            if not self._pre_load_humidity
            else self._relative_humidities[hh][:, data_inds],
=======
            rh,
>>>>>>> a9d4523a
        )


class BespokeSinglePlantData:
    """Single-plant preloaded data.

    This object is intended to facilitate the use of pre-loaded data for
    running :class:`BespokeSinglePlant` on systems with slow parallel
    reads to a single HDF5 file.
    """

<<<<<<< HEAD
    def __init__(self, data_inds, wind_dirs, wind_speeds, temps, pressures,
                 time_index, relative_humidities=None):
=======
    def __init__(
        self, data_inds, wind_dirs, wind_speeds, temps, pressures, time_index,
        relative_humidities=None,
    ):
>>>>>>> a9d4523a
        """Initialize BespokeSinglePlantData

        Parameters
        ----------
        data_inds : 1D np.array
            Array of res GIDs. This array should be the same length as
            the second dimension of `wind_dirs`, `wind_speeds`, `temps`,
            and `pressures`. The GID value of data_inds[0] should
            correspond to the `wind_dirs[:, 0]` data, etc.
        wind_dirs : 2D np.array
            Array of wind directions. Dimensions should be correspond to
            [time, location]. See documentation for `data_inds` for
            required spatial mapping of GID values.
        wind_speeds : 2D np.array
            Array of wind speeds. Dimensions should be correspond to
            [time, location]. See documentation for `data_inds` for
            required spatial mapping of GID values.
        temps : 2D np.array
            Array oftemperatures. Dimensions should be correspond to
            [time, location]. See documentation for `data_inds` for
            required spatial mapping of GID values.
        pressures : 2D np.array
            Array of pressures. Dimensions should be correspond to
<<<<<<< HEAD
=======
            pressures, respectively. Dimensions should be correspond to
>>>>>>> a9d4523a
            [time, location]. See documentation for `data_inds` for
            required spatial mapping of GID values.
        time_index : 1D np.array
            Time index array corresponding to the temporal dimension of
            the 2D data. Will be exposed directly to user.
        relative_humidities : 2D np.array, optional
            Array of relative humidities. Dimensions should be
            correspond to [time, location]. See documentation for
            `data_inds` for required spatial mapping of GID values.
            If ``None``, relative_humidities cannot be queried.
<<<<<<< HEAD

=======
>>>>>>> a9d4523a
        """

        self.data_inds = data_inds
        self.wind_dirs = wind_dirs
        self.wind_speeds = wind_speeds
        self.temps = temps
        self.pressures = pressures
        self.time_index = time_index
        self.relative_humidities = relative_humidities
        self._humidities_exist = relative_humidities is not None

    def __getitem__(self, key):
        dset_name, t_idx, gids = key
        data_inds = np.searchsorted(self.data_inds, gids)
        if "winddirection" in dset_name:
            return self.wind_dirs[t_idx, data_inds]
        if "windspeed" in dset_name:
            return self.wind_speeds[t_idx, data_inds]
        if "temperature" in dset_name:
            return self.temps[t_idx, data_inds]
        if "pressure" in dset_name:
            return self.pressures[t_idx, data_inds]
        if self._humidities_exist and "relativehumidity" in dset_name:
            return self.relative_humidities[t_idx, data_inds]
        msg = f"Unknown dataset name: {dset_name!r}"
        logger.error(msg)
        raise ValueError(msg)


class BespokeSinglePlant:
    """Framework for analyzing and optimizing a wind plant layout specific to
    the local wind resource and exclusions for a single reV supply curve point.
    """

    DEPENDENCIES = ("shapely",)
    OUT_ATTRS = copy.deepcopy(Gen.OUT_ATTRS)

    def __init__(self, gid, excl, res, tm_dset, sam_sys_inputs,
                 objective_function, capital_cost_function,
                 fixed_operating_cost_function,
                 variable_operating_cost_function,
                 balance_of_system_cost_function, min_spacing='5x',
                 ga_kwargs=None, output_request=('system_capacity', 'cf_mean'),
                 ws_bins=(0.0, 20.0, 5.0), wd_bins=(0.0, 360.0, 45.0),
                 excl_dict=None, inclusion_mask=None, data_layers=None,
                 resolution=64, excl_area=None, exclusion_shape=None,
                 eos_mult_baseline_cap_mw=200, prior_meta=None, gid_map=None,
                 bias_correct=None, pre_loaded_data=None, close=True):
        """
        Parameters
        ----------
        gid : int
            gid for supply curve point to analyze.
        excl : str | ExclusionMask
            Filepath to exclusions h5 or ExclusionMask file handler.
        res : str | Resource
            Filepath to .h5 wind resource file or pre-initialized Resource
            handler
        tm_dset : str
            Dataset name in the exclusions file containing the
            exclusions-to-resource mapping data.
        sam_sys_inputs : dict
            SAM windpower compute module system inputs not including the
            wind resource data.
        objective_function : str
            The objective function of the optimization as a string, should
            return the objective to be minimized during layout optimization.
            Variables available are:

                - ``n_turbines``: the number of turbines
                - ``system_capacity``: wind plant capacity
                - ``aep``: annual energy production
                - ``avg_sl_dist_to_center_m``: Average straight-line
                  distance to the supply curve point center from all
                  turbine locations (in m). Useful for computing plant
                  BOS costs.
                - ``avg_sl_dist_to_medoid_m``: Average straight-line
                  distance to the medoid of all turbine locations
                  (in m). Useful for computing plant BOS costs.
                - ``nn_conn_dist_m``: Total BOS connection distance
                  using nearest-neighbor connections. This variable is
                  only available for the
                  ``balance_of_system_cost_function`` equation.
                - ``fixed_charge_rate``: user input fixed_charge_rate if
                  included as part of the sam system config.
                - ``capital_cost``: plant capital cost as evaluated
                  by `capital_cost_function`
                - ``fixed_operating_cost``: plant fixed annual operating
                  cost as evaluated by `fixed_operating_cost_function`
                - ``variable_operating_cost``: plant variable annual
                  operating cost as evaluated by
                  `variable_operating_cost_function`
                - ``balance_of_system_cost``: plant balance of system
                  cost as evaluated by `balance_of_system_cost_function`
                - ``self.wind_plant``: the SAM wind plant object,
                  through which all SAM variables can be accessed

        capital_cost_function : str
            The plant capital cost function as a string, must return the total
            capital cost in $. Has access to the same variables as the
            objective_function.
        fixed_operating_cost_function : str
            The plant annual fixed operating cost function as a string, must
            return the fixed operating cost in $/year. Has access to the same
            variables as the objective_function.
        variable_operating_cost_function : str
            The plant annual variable operating cost function as a string, must
            return the variable operating cost in $/kWh. Has access to the same
            variables as the objective_function. You can set this to "0"
            to effectively ignore variable operating costs.
        balance_of_system_cost_function : str
            The plant balance-of-system cost function as a string, must
            return the variable operating cost in $. Has access to the
            same variables as the objective_function. You can set this
            to "0" to effectively ignore balance-of-system costs.
        balance_of_system_cost_function : str
            The plant balance-of-system cost function as a string, must
            return the variable operating cost in $. Has access to the same
            variables as the objective_function.
        min_spacing : float | int | str
            Minimum spacing between turbines in meters. Can also be a string
            like "5x" (default) which is interpreted as 5 times the turbine
            rotor diameter.
        ga_kwargs : dict | None
            Dictionary of keyword arguments to pass to GA initialization.
            If `None`, default initialization values are used.
            See :class:`~reV.bespoke.gradient_free.GeneticAlgorithm` for
            a description of the allowed keyword arguments.
        output_request : list | tuple
            Outputs requested from the SAM windpower simulation after the
            bespoke plant layout optimization. Can also request resource means
            like ws_mean, windspeed_mean, temperature_mean, pressure_mean.
        ws_bins : tuple
            3-entry tuple with (start, stop, step) for the windspeed binning of
            the wind joint probability distribution. The stop value is
            inclusive, so ws_bins=(0, 20, 5) would result in four bins with bin
            edges (0, 5, 10, 15, 20).
        wd_bins : tuple
            3-entry tuple with (start, stop, step) for the winddirection
            binning of the wind joint probability distribution. The stop value
            is inclusive, so ws_bins=(0, 360, 90) would result in four bins
            with bin edges (0, 90, 180, 270, 360).
        excl_dict : dict | None
            Dictionary of exclusion keyword arugments of the format
            {layer_dset_name: {kwarg: value}} where layer_dset_name is a
            dataset in the exclusion h5 file and kwarg is a keyword argument to
            the reV.supply_curve.exclusions.LayerMask class.
            None if excl input is pre-initialized.
        inclusion_mask : np.ndarray
            2D array pre-extracted inclusion mask where 1 is included and 0 is
            excluded. The shape of this will be checked against the input
            resolution.
        data_layers : None | dict
            Aggregation data layers. Must be a dictionary keyed by data label
            name. Each value must be another dictionary with "dset", "method",
            and "fpath".
        resolution : int
            Number of exclusion points per SC point along an axis.
            This number**2 is the total number of exclusion points per
            SC point.
        excl_area : float | None, optional
            Area of an exclusion pixel in km2. None will try to infer the area
            from the profile transform attribute in excl_fpath, by default None
        exclusion_shape : tuple
            Shape of the full exclusions extent (rows, cols). Inputing this
            will speed things up considerably.
        eos_mult_baseline_cap_mw : int | float, optional
            Baseline plant capacity (MW) used to calculate economies of
            scale (EOS) multiplier from the `capital_cost_function`. EOS
            multiplier is calculated as the $-per-kW of the wind plant
            divided by the $-per-kW of a plant with this baseline
            capacity. By default, `200` (MW), which aligns the baseline
            with ATB assumptions. See here: https://tinyurl.com/y85hnu6h.
        prior_meta : pd.DataFrame | None
            Optional meta dataframe belonging to a prior run. This will only
            run the timeseries power generation step and assume that all of the
            wind plant layouts are fixed given the prior run. The meta data
            needs columns "capacity", "turbine_x_coords", and
            "turbine_y_coords".
        gid_map : None | str | dict
            Mapping of unique integer generation gids (keys) to single integer
            resource gids (values). This can be None, a pre-extracted dict, or
            a filepath to json or csv. If this is a csv, it must have the
            columns "gid" (which matches the techmap) and "gid_map" (gids to
            extract from the resource input). This is useful if you're running
            forecasted resource data (e.g., ECMWF) to complement historical
            meteorology (e.g., WTK).
        bias_correct : str | pd.DataFrame, optional
            Optional DataFrame or CSV filepath to a wind or solar
            resource bias correction table. This has columns:

                - ``gid``: GID of site (can be index name of dataframe)
                - ``method``: function name from ``rex.bias_correction`` module

            The ``gid`` field should match the true resource ``gid`` regardless
            of the optional ``gid_map`` input. Only ``windspeed`` **or**
            ``GHI`` + ``DNI`` + ``DHI`` are corrected, depending on the
            technology (wind for the former, PV or CSP for the latter). See the
            functions in the ``rex.bias_correction`` module for available
            inputs for ``method``. Any additional kwargs required for the
            requested ``method`` can be input as additional columns in the
            ``bias_correct`` table e.g., for linear bias correction functions
            you can include ``scalar`` and ``adder`` inputs as columns in the
            ``bias_correct`` table on a site-by-site basis. If ``None``, no
            corrections are applied. By default, ``None``.
        pre_loaded_data : BespokeSinglePlantData, optional
            A pre-loaded :class:`BespokeSinglePlantData` object, or
            ``None``. Can be useful to speed up execution on file
            systems with slow parallel reads.
        close : bool
            Flag to close object file handlers on exit.
        """

        logger.debug(
            "Initializing BespokeSinglePlant for gid {}...".format(gid)
        )
        logger.debug("Resource filepath: {}".format(res))
        logger.debug("Exclusion filepath: {}".format(excl))
        logger.debug("Exclusion dict: {}".format(excl_dict))
        logger.debug(
            "Bespoke objective function: {}".format(objective_function)
        )
        logger.debug("Bespoke cost function: {}".format(objective_function))
        logger.debug("Bespoke GA initialization kwargs: {}".format(ga_kwargs))
        logger.debug(
            "Bespoke EOS multiplier baseline capacity: {:,} MW".format(
                eos_mult_baseline_cap_mw
            )
        )

        if isinstance(min_spacing, str) and min_spacing.endswith("x"):
            rotor_diameter = sam_sys_inputs["wind_turbine_rotor_diameter"]
            min_spacing = float(min_spacing.strip("x")) * rotor_diameter

        if not isinstance(min_spacing, (int, float)):
            try:
                min_spacing = float(min_spacing)
            except Exception as e:
                msg = (
                    "min_spacing must be numeric but received: {}, {}".format(
                        min_spacing, type(min_spacing)
                    )
                )
                logger.error(msg)
                raise TypeError(msg) from e

        self.objective_function = objective_function
        self.capital_cost_function = capital_cost_function
        self.fixed_operating_cost_function = fixed_operating_cost_function
        self.variable_operating_cost_function = (
            variable_operating_cost_function
        )
        self.balance_of_system_cost_function = balance_of_system_cost_function
        self.min_spacing = min_spacing
        self.ga_kwargs = ga_kwargs or {}

        self._sam_sys_inputs = sam_sys_inputs
        self._out_req = list(output_request)
        self._ws_bins = ws_bins
        self._wd_bins = wd_bins
        self._baseline_cap_mw = eos_mult_baseline_cap_mw

        self._res_df = None
        self._prior_meta = prior_meta is not None
        self._meta = prior_meta
        self._wind_dist = None
        self._ws_edges = None
        self._wd_edges = None
        self._wind_plant_pd = None
        self._wind_plant_ts = None
        self._plant_optm = None
        self._gid_map = self._parse_gid_map(gid_map)
        self._bias_correct = Gen._parse_bc(bias_correct)
        self._pre_loaded_data = pre_loaded_data
        self._outputs = {}

        res = res if not isinstance(res, str) else MultiYearWindResource(res)

        self._sc_point = AggSCPoint(
            gid,
            excl,
            res,
            tm_dset,
            excl_dict=excl_dict,
            inclusion_mask=inclusion_mask,
            resolution=resolution,
            excl_area=excl_area,
            exclusion_shape=exclusion_shape,
            close=close,
        )

        self._parse_output_req()
        self._data_layers = data_layers
        self._parse_prior_run()

    def __str__(self):
        s = "BespokeSinglePlant for reV SC gid {} with resolution {}".format(
            self.sc_point.gid, self.sc_point.resolution
        )
        return s

    def __repr__(self):
        s = "BespokeSinglePlant for reV SC gid {} with resolution {}".format(
            self.sc_point.gid, self.sc_point.resolution
        )
        return s

    def __enter__(self):
        return self

    def __exit__(self, type, value, traceback):
        self.close()
        if type is not None:
            raise

    def _parse_output_req(self):
        """Make sure that the output request has basic important parameters
        (cf_mean, annual_energy) and process mean wind resource datasets
        (ws_mean, *_mean) if requested.
        """

        required = ("cf_mean", "annual_energy")
        for req in required:
            if req not in self._out_req:
                self._out_req.append(req)

        if "ws_mean" in self._out_req:
            self._out_req.remove("ws_mean")
            self._outputs["ws_mean"] = self.res_df["windspeed"].mean()

        for req in copy.deepcopy(self._out_req):
            if req in self.res_df:
                self._out_req.remove(req)
                for annual_ti in self.annual_time_indexes:
                    year = annual_ti.year[0]
                    mask = self.res_df.index.isin(annual_ti)
                    arr = self.res_df.loc[mask, req].values.flatten()
                    self._outputs[req + f"-{year}"] = arr

            elif req.replace("_mean", "") in self.res_df:
                self._out_req.remove(req)
                dset = req.replace("_mean", "")
                self._outputs[req] = self.res_df[dset].mean()

        if "lcoe_fcr" in self._out_req and (
            "fixed_charge_rate" not in self.original_sam_sys_inputs
        ):
            msg = (
                'User requested "lcoe_fcr" but did not input '
                '"fixed_charge_rate" in the SAM system config.'
            )
            logger.error(msg)
            raise KeyError(msg)

    def _parse_prior_run(self):
        """Parse prior bespoke wind plant optimization run meta data and make
        sure the SAM system inputs are set accordingly."""

        # {meta_column: sam_sys_input_key}
        required = {
            SupplyCurveField.CAPACITY_AC_MW: "system_capacity",
            SupplyCurveField.TURBINE_X_COORDS: "wind_farm_xCoordinates",
            SupplyCurveField.TURBINE_Y_COORDS: "wind_farm_yCoordinates",
        }

        if self._prior_meta:
            missing = [k for k in required if k not in self.meta]
            msg = (
                "Prior bespoke run meta data is missing the following "
                "required columns: {}".format(missing)
            )
            assert not any(missing), msg

            for meta_col, sam_sys_key in required.items():
                prior_value = self.meta[meta_col].values[0]
                self._sam_sys_inputs[sam_sys_key] = prior_value

            # convert reV supply curve cap in MW to SAM capacity in kW
            self._sam_sys_inputs["system_capacity"] *= 1e3

    @staticmethod
    def _parse_gid_map(gid_map):
        """Parse the gid map and return the extracted dictionary or None if not
        provided

        Parameters
        ----------
        gid_map : None | str | dict
            Mapping of unique integer generation gids (keys) to single integer
            resource gids (values). This can be None, a pre-extracted dict, or
            a filepath to json or csv. If this is a csv, it must have the
            columns "gid" (which matches the techmap) and "gid_map" (gids to
            extract from the resource input). This is useful if you're running
            forecasted resource data (e.g., ECMWF) to complement historical
            meteorology (e.g., WTK).

        Returns
        -------
        gid_map : dict | None
            Pre-extracted gid_map dictionary if provided or None if not.
        """

        if isinstance(gid_map, str):
            if gid_map.endswith(".csv"):
                gid_map = (
                    pd.read_csv(gid_map)
                    .rename(SupplyCurveField.map_to(ResourceMetaField), axis=1)
                    .to_dict()
                )
                err_msg = f"Need {ResourceMetaField.GID} in gid_map column"
                assert ResourceMetaField.GID in gid_map, err_msg
                assert "gid_map" in gid_map, 'Need "gid_map" in gid_map column'
                gid_map = {
                    gid_map[ResourceMetaField.GID][i]: gid_map["gid_map"][i]
                    for i in gid_map[ResourceMetaField.GID]
                }

            elif gid_map.endswith(".json"):
                with open(gid_map) as f:
                    gid_map = json.load(f)

        return gid_map

    def close(self):
        """Close any open file handlers via the sc point attribute. If this
        class was initialized with close=False, this will not close any
        handlers."""
        self.sc_point.close()

    def bias_correct_ws(self, ws, dset, h5_gids):
        """Bias correct windspeed data if the ``bias_correct`` input was
        provided.

        Parameters
        ----------
        ws : np.ndarray
            Windspeed data in shape (time, space)
        dset : str
            Resource dataset name e.g., "windspeed_100m", "temperature_100m",
            "pressure_100m", or something similar
        h5_gids : list | np.ndarray
            Array of integer gids (spatial indices) from the source h5 file.
            This is used to get the correct bias correction parameters from
            ``bias_correct`` table based on its ``gid`` column

        Returns
        -------
        ws : np.ndarray
            Bias corrected windspeed data in same shape as input
        """

        if self._bias_correct is not None and dset.startswith("windspeed_"):
            out = parse_bc_table(self._bias_correct, h5_gids)
            bc_fun, bc_fun_kwargs, bool_bc = out

            if bool_bc.any():
                logger.debug(
                    "Bias correcting windspeed with function {} "
                    "for h5 gids: {}".format(bc_fun, h5_gids)
                )

                bc_fun_kwargs["ws"] = ws[:, bool_bc]
                sig = signature(bc_fun)
                bc_fun_kwargs = {
                    k: v
                    for k, v in bc_fun_kwargs.items()
                    if k in sig.parameters
                }

                ws[:, bool_bc] = bc_fun(**bc_fun_kwargs)

        return ws

    def get_weighted_res_ts(self, dset):
        """Special method for calculating the exclusion-weighted mean resource
        timeseries data for the BespokeSinglePlant.

        Parameters
        ----------
        dset : str
            Resource dataset name e.g., "windspeed_100m", "temperature_100m",
            "pressure_100m", or something similar

        Returns
        -------
        data : np.ndarray
            Timeseries data of shape (n_time,) for the wind plant weighted by
            the plant inclusions mask.
        """
        gids = self.sc_point.h5_gid_set
        h5_gids = copy.deepcopy(gids)
        if self._gid_map is not None:
            h5_gids = [self._gid_map[g] for g in gids]

        if self._pre_loaded_data is None:
            data = self.sc_point.h5[dset, :, h5_gids]
        else:
            data = self._pre_loaded_data[dset, :, h5_gids]

        data = self.bias_correct_ws(data, dset, h5_gids)

        weights = np.zeros(len(gids))
        for i, gid in enumerate(gids):
            mask = self.sc_point._h5_gids == gid
            weights[i] = self.sc_point.include_mask_flat[mask].sum()

        if "float" not in str(data.dtype):
            data = data.astype("float32")

        weights /= weights.sum()
        data = data.astype(np.float32)
        data *= weights
        data = np.sum(data, axis=1)

        return data

    def get_weighted_res_dir(self):
        """Special method for calculating the exclusion-weighted mean wind
        direction for the BespokeSinglePlant

        Returns
        -------
        mean_wind_dirs : np.ndarray
            Timeseries array of winddirection data in shape (n_time,) in units
            of degrees from north.
        """

        dset = f"winddirection_{self.hub_height}m"
        gids = self.sc_point.h5_gid_set
        h5_gids = copy.deepcopy(gids)
        if self._gid_map is not None:
            h5_gids = [self._gid_map[g] for g in gids]

        if self._pre_loaded_data is None:
            dirs = self.sc_point.h5[dset, :, h5_gids]
        else:
            dirs = self._pre_loaded_data[dset, :, h5_gids]
        angles = np.radians(dirs, dtype=np.float32)

        weights = np.zeros(len(gids))
        for i, gid in enumerate(gids):
            mask = self.sc_point._h5_gids == gid
            weights[i] = self.sc_point.include_mask_flat[mask].sum()

        weights /= weights.sum()
        sin = np.sum(np.sin(angles) * weights, axis=1)
        cos = np.sum(np.cos(angles) * weights, axis=1)

        mean_wind_dirs = np.degrees(np.arctan2(sin, cos))
        mean_wind_dirs[(mean_wind_dirs < 0)] += 360

        return mean_wind_dirs

    @property
    def gid(self):
        """SC point gid for this bespoke plant.

        Returns
        -------
        int
        """
        return self.sc_point.gid

    @property
    def include_mask(self):
        """Get the supply curve point 2D inclusion mask (included is 1,
        excluded is 0)

        Returns
        -------
        np.ndarray
        """
        return self.sc_point.include_mask

    @property
    def pixel_side_length(self):
        """Get the length of a single exclusion pixel side (meters)

        Returns
        -------
        float
        """
        return np.sqrt(self.sc_point.pixel_area) * 1000.0

    @property
    def original_sam_sys_inputs(self):
        """Get the original (pre-optimized) SAM windpower system inputs.

        Returns
        -------
        dict
        """
        return self._sam_sys_inputs

    @property
    def sam_sys_inputs(self):
        """Get the SAM windpower system inputs. If the wind plant has not yet
        been optimized, this returns the initial SAM config. If the wind plant
        has been optimized using the wind_plant_pd object, this returns the
        final optimized SAM plant config.

        Returns
        -------
        dict
        """
        config = copy.deepcopy(self._sam_sys_inputs)
        if self._wind_plant_pd is None:
            return config

        config.update(self._wind_plant_pd.sam_sys_inputs)
        return config

    @property
    def sc_point(self):
        """Get the reV supply curve point object.

        Returns
        -------
        AggSCPoint
        """
        return self._sc_point

    @property
    def meta(self):
        """Get the basic supply curve point meta data

        Returns
        -------
        pd.DataFrame
        """
        if self._meta is None:
            res_gids = json.dumps([int(g) for g in self.sc_point.h5_gid_set])
            gid_counts = json.dumps(
                [float(np.round(n, 1)) for n in self.sc_point.gid_counts]
            )

            self._meta = pd.DataFrame(
                {
                    "gid": self.sc_point.gid,  # needed for collection
                    SupplyCurveField.LATITUDE: self.sc_point.latitude,
                    SupplyCurveField.LONGITUDE: self.sc_point.longitude,
                    SupplyCurveField.COUNTRY: self.sc_point.country,
                    SupplyCurveField.STATE: self.sc_point.state,
                    SupplyCurveField.COUNTY: self.sc_point.county,
                    SupplyCurveField.ELEVATION: self.sc_point.elevation,
                    SupplyCurveField.TIMEZONE: self.sc_point.timezone,
                    SupplyCurveField.SC_POINT_GID: self.sc_point.sc_point_gid,
                    SupplyCurveField.SC_ROW_IND: self.sc_point.sc_row_ind,
                    SupplyCurveField.SC_COL_IND: self.sc_point.sc_col_ind,
                    SupplyCurveField.RES_GIDS: res_gids,
                    SupplyCurveField.GID_COUNTS: gid_counts,
                    SupplyCurveField.N_GIDS: self.sc_point.n_gids,
                    SupplyCurveField.OFFSHORE: self.sc_point.offshore,
                    SupplyCurveField.AREA_SQ_KM: self.sc_point.area,
                },
                index=[self.sc_point.gid],
            )

        return self._meta

    @property
    def hub_height(self):
        """Get the integer SAM system config turbine hub height (meters)

        Returns
        -------
        int
        """
        return int(self.sam_sys_inputs["wind_turbine_hub_ht"])

    @property
    def res_df(self):
        """Get the reV compliant wind resource dataframe representing the
        aggregated and included wind resource in the current reV supply curve
        point at the turbine hub height. Includes a DatetimeIndex and columns
        for temperature, pressure, windspeed, and winddirection.

        Returns
        -------
        pd.DataFrame
        """
        if self._res_df is None:
            if self._pre_loaded_data is None:
                ti = self.sc_point.h5.time_index
            else:
                ti = self._pre_loaded_data.time_index

            wd = self.get_weighted_res_dir()
            ws = self.get_weighted_res_ts(f"windspeed_{self.hub_height}m")
            temp = self.get_weighted_res_ts(f"temperature_{self.hub_height}m")
            pres = self.get_weighted_res_ts(f"pressure_{self.hub_height}m")

            # convert mbar to atm
            if np.nanmax(pres) > 1000:
                pres *= 9.86923e-6

            data = {
                "temperature": temp,
                "pressure": pres,
                "windspeed": ws,
                "winddirection": wd,
            }

            if self.sam_sys_inputs.get("en_icing_cutoff"):
                rh = self.get_weighted_res_ts("relativehumidity_2m")
                data["relativehumidity"] = rh

            self._res_df = pd.DataFrame(data, index=ti)

            if "time_index_step" in self.original_sam_sys_inputs:
                ti_step = self.original_sam_sys_inputs["time_index_step"]
                self._res_df = self._res_df.iloc[::ti_step]

        return self._res_df

    @property
    def years(self):
        """Get the sorted list of analysis years.

        Returns
        -------
        list
        """
        return sorted(list(self.res_df.index.year.unique()))

    @property
    def annual_time_indexes(self):
        """Get an ordered list of single-year time index objects that matches
        the profile outputs from the wind_plant_ts object.

        Returns
        -------
        list
        """
        tis = []
        for year in self.years:
            ti = self.res_df.index[(self.res_df.index.year == year)]
            tis.append(WindPower.ensure_res_len(ti, ti))
        return tis

    @property
    def wind_dist(self):
        """Get the wind joint probability distribution and corresonding bin
        edges

        Returns
        -------
        wind_dist : np.ndarray
            2D array probability distribution of (windspeed, winddirection)
            normalized so the sum of all values = 1.
        ws_edges : np.ndarray
            1D array of windspeed (m/s) values that set the bin edges for the
            wind probability distribution. Same len as wind_dist.shape[0] + 1
        wd_edges : np.ndarray
            1D array of winddirections (deg) values that set the bin edges
            for the wind probability dist. Same len as wind_dist.shape[1] + 1
        """
        if self._wind_dist is None:
            ws_bins = JointPD._make_bins(*self._ws_bins)
            wd_bins = JointPD._make_bins(*self._wd_bins)

            hist_out = np.histogram2d(
                self.res_df["windspeed"],
                self.res_df["winddirection"],
                bins=(ws_bins, wd_bins),
            )
            self._wind_dist, self._ws_edges, self._wd_edges = hist_out
            self._wind_dist /= self._wind_dist.sum()

        return self._wind_dist, self._ws_edges, self._wd_edges

    def initialize_wind_plant_ts(self):
        """Initialize the annual wind plant timeseries analysis object(s) using
        the annual resource data and the sam system inputs from the optimized
        plant.

        Returns
        -------
        wind_plant_ts : dict
            Annual reV.SAM.generation.WindPower object(s) keyed by year.
        """
        wind_plant_ts = {}
        for year in self.years:
            res_df = self.res_df[(self.res_df.index.year == year)]
            sam_inputs = copy.deepcopy(self.sam_sys_inputs)

            if "lcoe_fcr" in self._out_req:
                lcoe_kwargs = self.get_lcoe_kwargs()
                sam_inputs.update(lcoe_kwargs)

            i_wp = WindPower(
                res_df, self.meta, sam_inputs, output_request=self._out_req
            )
            wind_plant_ts[year] = i_wp

        return wind_plant_ts

    @property
    def wind_plant_pd(self):
        """ReV WindPowerPD compute object for plant layout optimization based
        on wind joint probability distribution

        Returns
        -------
        reV.SAM.generation.WindPowerPD
        """

        if self._wind_plant_pd is None:
            wind_dist, ws_edges, wd_edges = self.wind_dist
            self._wind_plant_pd = WindPowerPD(
                ws_edges,
                wd_edges,
                wind_dist,
                self.meta,
                self.sam_sys_inputs,
                output_request=self._out_req,
            )
        return self._wind_plant_pd

    @property
    def wind_plant_ts(self):
        """ReV WindPower compute object(s) based on wind resource timeseries
        data keyed by year

        Returns
        -------
        dict
        """
        return self._wind_plant_ts

    @property
    def plant_optimizer(self):
        """Bespoke plant turbine placement optimizer object.

        Returns
        -------
        PlaceTurbines
        """
        if self._plant_optm is None:
            # put import here to delay breaking due to special dependencies
            from reV.bespoke.place_turbines import PlaceTurbines

            self._plant_optm = PlaceTurbines(
                self.wind_plant_pd,
                self.objective_function,
                self.capital_cost_function,
                self.fixed_operating_cost_function,
                self.variable_operating_cost_function,
                self.balance_of_system_cost_function,
                self.include_mask,
                self.pixel_side_length,
                self.min_spacing)

        return self._plant_optm

    def recalc_lcoe(self):
        """Recalculate the multi-year mean LCOE based on the multi-year mean
        annual energy production (AEP)"""

        if "lcoe_fcr-means" in self.outputs:
            lcoe_kwargs = self.get_lcoe_kwargs()

            logger.debug(
                "Recalulating multi-year mean LCOE using "
                "multi-year mean AEP."
            )

            fcr = lcoe_kwargs['fixed_charge_rate']
            cc = lcoe_kwargs['capital_cost']
            foc = lcoe_kwargs['fixed_operating_cost']
            voc = lcoe_kwargs['variable_operating_cost']
            aep = self.outputs['annual_energy-means']

            my_mean_lcoe = lcoe_fcr(fcr, cc, foc, aep, voc)

            self._outputs["lcoe_fcr-means"] = my_mean_lcoe
            self._meta[SupplyCurveField.MEAN_LCOE] = my_mean_lcoe

    def get_lcoe_kwargs(self):
        """Get a namespace of arguments for calculating LCOE based on the
        bespoke optimized wind plant capacity

        Returns
        -------
        lcoe_kwargs : dict
            kwargs for the SAM lcoe model. These are based on the original
            sam_sys_inputs, normalized to the original system_capacity, and
            updated based on the bespoke optimized system_capacity, includes
            fixed_charge_rate, system_capacity (kW), capital_cost ($),
            fixed_operating_cos ($), variable_operating_cost ($/kWh),
            balance_of_system_cost ($). Data source priority: outputs,
            plant_optimizer, original_sam_sys_inputs, meta
        """

        kwargs_map = {
            "fixed_charge_rate": SupplyCurveField.FIXED_CHARGE_RATE,
            "system_capacity": SupplyCurveField.CAPACITY_AC_MW,
            "capital_cost": SupplyCurveField.BESPOKE_CAPITAL_COST,
            "fixed_operating_cost": (
                SupplyCurveField.BESPOKE_FIXED_OPERATING_COST
            ),
            "variable_operating_cost": (
                SupplyCurveField.BESPOKE_VARIABLE_OPERATING_COST
            ),
            "balance_of_system_cost": (
                SupplyCurveField.BESPOKE_BALANCE_OF_SYSTEM_COST
            ),
        }
        lcoe_kwargs = {}

        for kwarg, meta_field in kwargs_map.items():
            if kwarg in self.outputs:
                lcoe_kwargs[kwarg] = self.outputs[kwarg]
            elif getattr(self.plant_optimizer, kwarg, None) is not None:
                lcoe_kwargs[kwarg] = getattr(self.plant_optimizer, kwarg)
            elif kwarg in self.original_sam_sys_inputs:
                lcoe_kwargs[kwarg] = self.original_sam_sys_inputs[kwarg]
            elif kwarg in self.meta:
                value = float(self.meta[kwarg].values[0])
                lcoe_kwargs[kwarg] = value
            elif meta_field in self.meta:
                value = float(self.meta[meta_field].values[0])
                if meta_field == SupplyCurveField.CAPACITY_AC_MW:
                    value *= 1000  # MW to kW
                lcoe_kwargs[kwarg] = value

        missing = [k for k in kwargs_map if k not in lcoe_kwargs]
        if any(missing):
            msg = (
                "Could not find these LCOE kwargs in outputs, "
                "plant_optimizer, original_sam_sys_inputs, or meta: {}".format(
                    missing
                )
            )
            logger.error(msg)
            raise KeyError(msg)

        bos = lcoe_kwargs.pop("balance_of_system_cost")
        lcoe_kwargs["capital_cost"] = lcoe_kwargs["capital_cost"] + bos
        return lcoe_kwargs

    @classmethod
    def check_dependencies(cls):
        """Check special dependencies for bespoke"""

        missing = []
        for name in cls.DEPENDENCIES:
            try:
                import_module(name)
            except ModuleNotFoundError:
                missing.append(name)

        if any(missing):
            msg = (
                "The reV bespoke module depends on the following special "
                "dependencies that were not found in the active "
                "environment: {}".format(missing)
            )
            logger.error(msg)
            raise ModuleNotFoundError(msg)

    @staticmethod
    def _check_sys_inputs(plant1, plant2,
                          ignore=('wind_resource_model_choice',
                                  'wind_resource_data',
                                  'wind_turbine_powercurve_powerout',
                                  'hourly',
                                  'capital_cost',
                                  'fixed_operating_cost',
                                  'variable_operating_cost',
                                  'balance_of_system_cost',
                                  'base_capital_cost',
                                  'base_fixed_operating_cost',
                                  'base_variable_operating_cost')):
        """Check two reV-SAM models for matching system inputs.

        Parameters
        ----------
        plant1/plant2 : reV.SAM.generation.WindPower
            Two WindPower analysis objects to check.
        """
        bad = []
        for k, v in plant1.sam_sys_inputs.items():
            if k not in plant2.sam_sys_inputs or str(v) != str(
                plant2.sam_sys_inputs[k]
            ):
                bad.append(k)
        bad = [b for b in bad if b not in ignore]
        if any(bad):
            msg = "Inputs no longer match: {}".format(bad)
            logger.error(msg)
            raise RuntimeError(msg)

    def run_wind_plant_ts(self):
        """Run the wind plant multi-year timeseries analysis and export output
        requests to outputs property.

        Returns
        -------
        outputs : dict
            Output dictionary for the full BespokeSinglePlant object. The
            multi-year timeseries data is also exported to the
            BespokeSinglePlant.outputs property.
        """

        logger.debug(
            "Running {} years of SAM timeseries analysis for {}".format(
                len(self.years), self
            )
        )
        self._wind_plant_ts = self.initialize_wind_plant_ts()
        for year, plant in self.wind_plant_ts.items():
            self._check_sys_inputs(plant, self.wind_plant_pd)
            try:
                plant.run_gen_and_econ()
            except Exception as e:
                msg = (
                    "{} failed while trying to run SAM WindPower "
                    "timeseries analysis for {}".format(self, year)
                )
                logger.exception(msg)
                raise RuntimeError(msg) from e

            for k, v in plant.outputs.items():
                self._outputs[k + "-{}".format(year)] = v

        means = {}
        for k1, v1 in self._outputs.items():
            if isinstance(v1, Number) and parse_year(k1, option="boolean"):
                year = parse_year(k1)
                base_str = k1.replace(str(year), "")
                all_values = [
                    v2 for k2, v2 in self._outputs.items() if base_str in k2
                ]
                means[base_str + "means"] = np.mean(all_values)

        self._outputs.update(means)

        self._meta[SupplyCurveField.MEAN_RES] = self.res_df["windspeed"].mean()
        self._meta[SupplyCurveField.MEAN_CF_DC] = np.nan
        self._meta[SupplyCurveField.MEAN_CF_AC] = np.nan
        self._meta[SupplyCurveField.MEAN_LCOE] = np.nan
        self._meta[SupplyCurveField.SC_POINT_ANNUAL_ENERGY_MWH] = np.nan
        # copy dataset outputs to meta data for supply curve table summary
        if "cf_mean-means" in self.outputs:
            self._meta.loc[:, SupplyCurveField.MEAN_CF_AC] = self.outputs[
                "cf_mean-means"
            ]
        if "lcoe_fcr-means" in self.outputs:
            self._meta.loc[:, SupplyCurveField.MEAN_LCOE] = self.outputs[
                "lcoe_fcr-means"
            ]
            self.recalc_lcoe()
        if "annual_energy-means" in self.outputs:
            self._meta[SupplyCurveField.SC_POINT_ANNUAL_ENERGY_MWH] = (
                self.outputs["annual_energy-means"] / 1000
            )

        logger.debug("Timeseries analysis complete!")

        return self.outputs

    def run_plant_optimization(self):
        """Run the wind plant layout optimization and export outputs
        to outputs property.

        Returns
        -------
        outputs : dict
            Output dictionary for the full BespokeSinglePlant object. The
            layout optimization output data is also exported to the
            BespokeSinglePlant.outputs property.
        """

        logger.debug("Running plant layout optimization for {}".format(self))
        try:
            self.plant_optimizer.place_turbines(**self.ga_kwargs)
        except Exception as e:
            msg = (
                "{} failed while trying to run the "
                "turbine placement optimizer".format(self)
            )
            logger.exception(msg)
            raise RuntimeError(msg) from e

        self._outputs["full_polygons"] = self.plant_optimizer.full_polygons
        self._outputs["packing_polygons"] = (
            self.plant_optimizer.packing_polygons
        )
        system_capacity_kw = self.plant_optimizer.capacity
        self._outputs["system_capacity"] = system_capacity_kw

        txc = [int(np.round(c)) for c in self.plant_optimizer.turbine_x]
        tyc = [int(np.round(c)) for c in self.plant_optimizer.turbine_y]
        pxc = [int(np.round(c)) for c in self.plant_optimizer.x_locations]
        pyc = [int(np.round(c)) for c in self.plant_optimizer.y_locations]

        txc = json.dumps(txc)
        tyc = json.dumps(tyc)
        pxc = json.dumps(pxc)
        pyc = json.dumps(pyc)

        self._meta[SupplyCurveField.TURBINE_X_COORDS] = txc
        self._meta[SupplyCurveField.TURBINE_Y_COORDS] = tyc
        self._meta[SupplyCurveField.POSSIBLE_X_COORDS] = pxc
        self._meta[SupplyCurveField.POSSIBLE_Y_COORDS] = pyc

        self._meta[SupplyCurveField.N_TURBINES] = self.plant_optimizer.nturbs
        self._meta["avg_sl_dist_to_center_m"] = (
            self.plant_optimizer.avg_sl_dist_to_center_m
        )
        self._meta["avg_sl_dist_to_medoid_m"] = (
            self.plant_optimizer.avg_sl_dist_to_medoid_m
        )
        self._meta["nn_conn_dist_m"] = self.plant_optimizer.nn_conn_dist_m
        self._meta[SupplyCurveField.BESPOKE_AEP] = self.plant_optimizer.aep
        self._meta[SupplyCurveField.BESPOKE_OBJECTIVE] = (
            self.plant_optimizer.objective
        )
        self._meta[SupplyCurveField.BESPOKE_CAPITAL_COST] = (
            self.plant_optimizer.capital_cost
        )
        self._meta[SupplyCurveField.BESPOKE_FIXED_OPERATING_COST] = (
            self.plant_optimizer.fixed_operating_cost
        )
        self._meta[SupplyCurveField.BESPOKE_VARIABLE_OPERATING_COST] = (
            self.plant_optimizer.variable_operating_cost
        )
        self._meta[SupplyCurveField.BESPOKE_BALANCE_OF_SYSTEM_COST] = (
            self.plant_optimizer.balance_of_system_cost
        )
        self._meta[SupplyCurveField.INCLUDED_AREA] = self.plant_optimizer.area
        self._meta[SupplyCurveField.INCLUDED_AREA_CAPACITY_DENSITY] = (
            self.plant_optimizer.capacity_density
        )
        self._meta[SupplyCurveField.CONVEX_HULL_AREA] = (
            self.plant_optimizer.convex_hull_area
        )
        self._meta[SupplyCurveField.CONVEX_HULL_CAPACITY_DENSITY] = (
            self.plant_optimizer.convex_hull_capacity_density
        )
        self._meta[SupplyCurveField.FULL_CELL_CAPACITY_DENSITY] = (
            self.plant_optimizer.full_cell_capacity_density
        )

        # copy dataset outputs to meta data for supply curve table summary
        # convert SAM system capacity in kW to reV supply curve cap in MW
        capacity_ac_mw = system_capacity_kw / 1e3
        self._meta[SupplyCurveField.CAPACITY_AC_MW] = capacity_ac_mw
        self._meta[SupplyCurveField.CAPACITY_DC_MW] = np.nan

        # add required ReEDS multipliers to meta
        baseline_cost = self.plant_optimizer.capital_cost_per_kw(
            capacity_mw=self._baseline_cap_mw
        )
        eos_mult = (self.plant_optimizer.capital_cost
                    / self.plant_optimizer.capacity
                    / baseline_cost)
        reg_mult_cc = self.sam_sys_inputs.get(
            "capital_cost_multiplier", 1)
        reg_mult_foc = self.sam_sys_inputs.get(
            "fixed_operating_cost_multiplier", 1)
        reg_mult_voc = self.sam_sys_inputs.get(
            "variable_operating_cost_multiplier", 1)
        reg_mult_bos = self.sam_sys_inputs.get(
            "balance_of_system_cost_multiplier", 1)

        self._meta[SupplyCurveField.EOS_MULT] = eos_mult
        self._meta[SupplyCurveField.REG_MULT] = reg_mult_cc

        self._meta[SupplyCurveField.COST_SITE_OCC_USD_PER_AC_MW] = (
            (self.plant_optimizer.capital_cost
             + self.plant_optimizer.balance_of_system_cost)
            / capacity_ac_mw
        )
        self._meta[SupplyCurveField.COST_BASE_OCC_USD_PER_AC_MW] = (
            (self.plant_optimizer.capital_cost / eos_mult / reg_mult_cc
             + self.plant_optimizer.balance_of_system_cost / reg_mult_bos)
            / capacity_ac_mw
        )
        self._meta[SupplyCurveField.COST_SITE_FOC_USD_PER_AC_MW] = (
            self.plant_optimizer.fixed_operating_cost
            / capacity_ac_mw
        )
        self._meta[SupplyCurveField.COST_BASE_FOC_USD_PER_AC_MW] = (
            self.plant_optimizer.fixed_operating_cost
            / reg_mult_foc
            / capacity_ac_mw
        )
        self._meta[SupplyCurveField.COST_SITE_VOC_USD_PER_AC_MW] = (
            self.plant_optimizer.variable_operating_cost
            / capacity_ac_mw
        )
        self._meta[SupplyCurveField.COST_BASE_VOC_USD_PER_AC_MW] = (
            self.plant_optimizer.variable_operating_cost
            / reg_mult_voc
            / capacity_ac_mw
        )
        self._meta[SupplyCurveField.FIXED_CHARGE_RATE] = (
            self.plant_optimizer.fixed_charge_rate
        )

        logger.debug("Plant layout optimization complete!")
        return self.outputs

    def agg_data_layers(self):
        """Aggregate optional data layers if requested and save to self.meta"""
        if self._data_layers is not None:
            logger.debug(
                "Aggregating {} extra data layers.".format(
                    len(self._data_layers)
                )
            )
            point_summary = self.meta.to_dict()
            point_summary = self.sc_point.agg_data_layers(
                point_summary, self._data_layers
            )
            self._meta = pd.DataFrame(point_summary)
            logger.debug("Finished aggregating extra data layers.")

    @property
    def outputs(self):
        """Saved outputs for the single wind plant bespoke optimization.

        Returns
        -------
        dict
        """
        return self._outputs

    @classmethod
    def run(cls, *args, **kwargs):
        """Run the bespoke optimization for a single wind plant.

        Parameters
        ----------
        See the class initialization parameters.

        Returns
        -------
        bsp : dict
            Bespoke single plant outputs namespace keyed by dataset name
            including a dataset "meta" for the BespokeSinglePlant meta data.
        """

        with cls(*args, **kwargs) as bsp:
            if bsp._prior_meta:
                logger.debug(
                    "Skipping bespoke plant optimization for gid {}. "
                    "Received prior meta data for this point.".format(bsp.gid)
                )
            else:
                _ = bsp.run_plant_optimization()

            _ = bsp.run_wind_plant_ts()
            bsp.agg_data_layers()

            meta = bsp.meta
            out = bsp.outputs
            out["meta"] = meta
            for year, ti in zip(bsp.years, bsp.annual_time_indexes):
                out["time_index-{}".format(year)] = ti

        return out


class BespokeWindPlants(BaseAggregation):
    """BespokeWindPlants"""

    def __init__(self, excl_fpath, res_fpath, tm_dset, objective_function,
                 capital_cost_function, fixed_operating_cost_function,
                 variable_operating_cost_function,
                 balance_of_system_cost_function, project_points,
                 sam_files, min_spacing='5x', ga_kwargs=None,
                 output_request=('system_capacity', 'cf_mean'),
                 ws_bins=(0.0, 20.0, 5.0), wd_bins=(0.0, 360.0, 45.0),
                 excl_dict=None, area_filter_kernel='queen', min_area=None,
                 resolution=64, excl_area=None, data_layers=None,
                 pre_extract_inclusions=False, eos_mult_baseline_cap_mw=200,
                 prior_run=None, gid_map=None, bias_correct=None,
                 pre_load_data=False):
        """reV bespoke analysis class.

        Much like generation, ``reV`` bespoke analysis runs SAM
        simulations by piping in renewable energy resource data (usually
        from the WTK), loading the SAM config, and then executing the
        :py:class:`PySAM.Windpower.Windpower` compute module.
        However, unlike ``reV`` generation, bespoke analysis is
        performed on the supply-curve grid resolution, and the plant
        layout is optimized for every supply-curve point based on an
        optimization objective specified by the user. See the NREL
        publication on the bespoke methodology for more information.

        See the documentation for the ``reV`` SAM class (e.g.
        :class:`reV.SAM.generation.WindPower`,
        :class:`reV.SAM.generation.PvWattsv8`,
        :class:`reV.SAM.generation.Geothermal`, etc.) for info on the
        allowed and/or required SAM config file inputs.

        Parameters
        ----------
        excl_fpath : str | list | tuple
            Filepath to exclusions data HDF5 file. The exclusions HDF5
            file should contain the layers specified in `excl_dict`
            and `data_layers`. These layers may also be spread out
            across multiple HDF5 files, in which case this input should
            be a list or tuple of filepaths pointing to the files
            containing the layers. Note that each data layer must be
            uniquely defined (i.e.only appear once and in a single
            input file).
        res_fpath : str
            Unix shell style path to wind resource HDF5 file in NREL WTK
            format. Can also be a path including a wildcard input like
            ``/h5_dir/prefix*suffix`` to run bespoke on multiple years
            of resource data. Can also be an explicit list of resource
            HDF5 file paths, which themselves can contain wildcards. If
            multiple files are specified in this way, they must have the
            same coordinates but can have different time indices (i.e.
            different years). This input must be readable by
            :py:class:`rex.multi_year_resource.MultiYearWindResource`
            (i.e. the resource data conform to the
            `rex data format <https://tinyurl.com/3fy7v5kx>`_). This
            means the data file(s) must contain a 1D ``time_index``
            dataset indicating the UTC time of observation, a 1D
            ``meta`` dataset represented by a DataFrame with
            site-specific columns, and 2D resource datasets that match
            the dimensions of (time_index, meta). The time index must
            start at 00:00 of January 1st of the year under
            consideration, and its shape must be a multiple of 8760.
        tm_dset : str
            Dataset name in the `excl_fpath` file containing the
            techmap (exclusions-to-resource mapping data). This data
            layer links the supply curve GID's to the generation GID's
            that are used to evaluate the performance metrics of each
            wind plant. By default, the generation GID's are assumed to
            match the resource GID's, but this mapping can be customized
            via the `gid_map` input (see the documentation for `gid_map`
            for more details).

            .. Important:: This dataset uniquely couples the (typically
              high-resolution) exclusion layers to the (typically
              lower-resolution) resource data. Therefore, a separate
              techmap must be used for every unique combination of
              resource and exclusion coordinates.

        objective_function : str
            The objective function of the optimization written out as a
            string. This expression should compute the objective to be
            minimized during layout optimization. Variables available
            for computation are:

                - ``n_turbines``: the number of turbines
                - ``system_capacity``: wind plant capacity
                - ``aep``: annual energy production
                - ``avg_sl_dist_to_center_m``: Average straight-line
                  distance to the supply curve point center from all
                  turbine locations (in m). Useful for computing plant
                  BOS costs.
                - ``avg_sl_dist_to_medoid_m``: Average straight-line
                  distance to the medoid of all turbine locations
                  (in m). Useful for computing plant BOS costs.
                - ``nn_conn_dist_m``: Total BOS connection distance
                  using nearest-neighbor connections. This variable is
                  only available for the
                  ``balance_of_system_cost_function`` equation.
                - ``fixed_charge_rate``: user input fixed_charge_rate if
                  included as part of the sam system config.
                - ``capital_cost``: plant capital cost as evaluated
                  by `capital_cost_function`
                - ``fixed_operating_cost``: plant fixed annual operating
                  cost as evaluated by `fixed_operating_cost_function`
                - ``variable_operating_cost``: plant variable annual
                  operating cost as evaluated by
                  `variable_operating_cost_function`
                - ``balance_of_system_cost``: plant balance of system
                  cost as evaluated by `balance_of_system_cost_function`
                - ``self.wind_plant``: the SAM wind plant object,
                  through which all SAM variables can be accessed

        capital_cost_function : str
            The plant capital cost function written out as a string.
            This expression must return the total plant capital cost in
            $. This expression has access to the same variables as the
            `objective_function` argument above.
        fixed_operating_cost_function : str
            The plant annual fixed operating cost function written out
            as a string. This expression must return the fixed operating
            cost in $/year. This expression has access to the same
            variables as the `objective_function` argument above.
        variable_operating_cost_function : str
            The plant annual variable operating cost function written
            out as a string. This expression must return the variable
            operating cost in $/kWh. This expression has access to the
            same variables as the `objective_function` argument above.
            You can set this to "0" to effectively ignore variable
            operating costs.
        balance_of_system_cost_function : str
            The plant balance-of-system cost function as a string, must
            return the variable operating cost in $. Has access to the
            same variables as the objective_function. You can set this
            to "0" to effectively ignore balance-of-system costs.
        project_points : int | list | tuple | str | dict | pd.DataFrame | slice
            Input specifying which sites to process. A single integer
            representing the supply curve GID of a site may be specified
            to evaluate ``reV`` at a supply curve point. A list or tuple
            of integers (or slice) representing the supply curve GIDs of
            multiple sites can be specified to evaluate ``reV`` at
            multiple specific locations. A string pointing to a project
            points CSV file may also be specified. Typically, the CSV
            contains the following columns:

                - ``gid``: Integer specifying the supply curve GID of
                  each site.
                - ``config``: Key in the `sam_files` input dictionary
                  (see below) corresponding to the SAM configuration to
                  use for each particular site. This value can also be
                  ``None`` (or left out completely) if you specify only
                  a single SAM configuration file as the `sam_files`
                  input.

            The CSV file may also contain site-specific inputs by
            including a column named after a config keyword (e.g. a
            column called ``capital_cost`` may be included to specify a
            site-specific capital cost value for each location). Columns
            that do not correspond to a config key may also be included,
            but they will be ignored. The CSV file input can also have
            these extra, optional columns:

                - ``capital_cost_multiplier``
                - ``fixed_operating_cost_multiplier``
                - ``variable_operating_cost_multiplier``
                - ``balance_of_system_cost_multiplier``

            These particular inputs are treated as multipliers to be
            applied to the respective cost curves
            (`capital_cost_function`, `fixed_operating_cost_function`,
            `variable_operating_cost_function`, and
            `balance_of_system_cost_function`) both during and
            after the optimization. A DataFrame following the same
            guidelines as the CSV input (or a dictionary that can be
            used to initialize such a DataFrame) may be used for this
            input as well. If you would like to obtain all available
            ``reV`` supply curve points to run, you can use the
            :class:`reV.supply_curve.extent.SupplyCurveExtent` class
            like so::

                import pandas as pd
                from reV.supply_curve.extent import SupplyCurveExtent

                excl_fpath = "..."
                resolution = ...
                with SupplyCurveExtent(excl_fpath, resolution) as sc:
                    points = sc.valid_sc_points(tm_dset).tolist()
                    points = pd.DataFrame({"gid": points})
                    points["config"] = "default"  # or a list of config choices

                # Use the points directly or save them to csv for CLI usage
                points.to_csv("project_points.csv", index=False)

        sam_files : dict | str
            A dictionary mapping SAM input configuration ID(s) to SAM
            configuration(s). Keys are the SAM config ID(s) which
            correspond to the ``config`` column in the project points
            CSV. Values for each key are either a path to a
            corresponding SAM config file or a full dictionary
            of SAM config inputs. For example::

                sam_files = {
                    "default": "/path/to/default/sam.json",
                    "onshore": "/path/to/onshore/sam_config.yaml",
                    "offshore": {
                        "sam_key_1": "sam_value_1",
                        "sam_key_2": "sam_value_2",
                        ...
                    },
                    ...
                }

            This input can also be a string pointing to a single SAM
            config file. In this case, the ``config`` column of the
            CSV points input should be set to ``None`` or left out
            completely. See the documentation for the ``reV`` SAM class
            (e.g. :class:`reV.SAM.generation.WindPower`,
            :class:`reV.SAM.generation.PvWattsv8`,
            :class:`reV.SAM.generation.Geothermal`, etc.) for
            info on the allowed and/or required SAM config file inputs.
        min_spacing : float | int | str, optional
            Minimum spacing between turbines (in meters). This input can
            also be a string like "5x", which is interpreted as 5 times
            the turbine rotor diameter. By default, ``"5x"``.
        ga_kwargs : dict, optional
            Dictionary of keyword arguments to pass to GA
            initialization. If ``None``, default initialization values
            are used. See
            :class:`~reV.bespoke.gradient_free.GeneticAlgorithm` for
            a description of the allowed keyword arguments.
            By default, ``None``.
        output_request : list | tuple, optional
            Outputs requested from the SAM windpower simulation after
            the bespoke plant layout optimization. Can be any of the
            parameters in the "Outputs" group of the PySAM module
            :py:class:`PySAM.Windpower.Windpower.Outputs`, PySAM module.
            This list can also include a select number of SAM
            config/resource parameters to include in the output:
            any key in any of the
            `output attribute JSON files <https://tinyurl.com/4bmrpe3j/>`_
            may be requested. Time-series profiles requested via this
            input are output in UTC. This input can also be used to
            request resource means like ``"ws_mean"``,
            ``"windspeed_mean"``, ``"temperature_mean"``, and
            ``"pressure_mean"``. By default,
            ``('system_capacity', 'cf_mean')``.
        ws_bins : tuple, optional
            A 3-entry tuple with ``(start, stop, step)`` for the
            windspeed binning of the wind joint probability
            distribution. The stop value is inclusive, so
            ``ws_bins=(0, 20, 5)`` would result in four bins with bin
            edges (0, 5, 10, 15, 20). By default, ``(0.0, 20.0, 5.0)``.
        wd_bins : tuple, optional
            A 3-entry tuple with ``(start, stop, step)`` for the wind
            direction binning of the wind joint probability
            distribution. The stop value is inclusive, so
            ``wd_bins=(0, 360, 90)`` would result in four bins with bin
            edges (0, 90, 180, 270, 360).
            By default, ``(0.0, 360.0, 45.0)``.
        excl_dict : dict, optional
            Dictionary of exclusion keyword arguments of the format
            ``{layer_dset_name: {kwarg: value}}``, where
            ``layer_dset_name`` is a dataset in the exclusion h5 file
            and the ``kwarg: value`` pair is a keyword argument to
            the :class:`reV.supply_curve.exclusions.LayerMask` class.
            For example::

                excl_dict = {
                    "typical_exclusion": {
                        "exclude_values": 255,
                    },
                    "another_exclusion": {
                        "exclude_values": [2, 3],
                        "weight": 0.5
                    },
                    "exclusion_with_nodata": {
                        "exclude_range": [10, 100],
                        "exclude_nodata": True,
                        "nodata_value": -1
                    },
                    "partial_setback": {
                        "use_as_weights": True
                    },
                    "height_limit": {
                        "exclude_range": [0, 200]
                    },
                    "slope": {
                        "include_range": [0, 20]
                    },
                    "developable_land": {
                        "force_include_values": 42
                    },
                    "more_developable_land": {
                        "force_include_range": [5, 10]
                    },
                    ...
                }

            Note that all the keys given in this dictionary should be
            datasets of the `excl_fpath` file. If ``None`` or empty
            dictionary, no exclusions are applied. By default, ``None``.
        area_filter_kernel : {"queen", "rook"}, optional
            Contiguous area filter method to use on final exclusions
            mask. The filters are defined as::

                # Queen:     # Rook:
                [[1,1,1],    [[0,1,0],
                 [1,1,1],     [1,1,1],
                 [1,1,1]]     [0,1,0]]

            These filters define how neighboring pixels are "connected".
            Once pixels in the final exclusion layer are connected, the
            area of each resulting cluster is computed and compared
            against the `min_area` input. Any cluster with an area
            less than `min_area` is excluded from the final mask.
            This argument has no effect if `min_area` is ``None``.
            By default, ``"queen"``.
        min_area : float, optional
            Minimum area (in km\ :sup:`2`) required to keep an isolated
            cluster of (included) land within the resulting exclusions
            mask. Any clusters of land with areas less than this value
            will be marked as exclusions. See the documentation for
            `area_filter_kernel` for an explanation of how the area of
            each land cluster is computed. If ``None``, no area
            filtering is performed. By default, ``None``.
        resolution : int, optional
            Supply Curve resolution. This value defines how many pixels
            are in a single side of a supply curve cell. For example,
            a value of ``64`` would generate a supply curve where the
            side of each supply curve cell is ``64x64`` exclusion
            pixels. By default, ``64``.
        excl_area : float, optional
            Area of a single exclusion mask pixel (in km\ :sup:`2`).
            If ``None``, this value will be inferred from the profile
            transform attribute in `excl_fpath`. By default, ``None``.
        data_layers : dict, optional
            Dictionary of aggregation data layers of the format::

                data_layers = {
                    "output_layer_name": {
                        "dset": "layer_name",
                        "method": "mean",
                        "fpath": "/path/to/data.h5"
                    },
                    "another_output_layer_name": {
                        "dset": "input_layer_name",
                        "method": "mode",
                        # optional "fpath" key omitted
                    },
                    ...
                }

            The ``"output_layer_name"`` is the column name under which
            the aggregated data will appear in the meta DataFrame of the
            output file. The ``"output_layer_name"`` does not have to
            match the ``dset`` input value. The latter should match
            the layer name in the HDF5 from which the data to aggregate
            should be pulled. The ``method`` should be one of
            ``{"mode", "mean", "min", "max", "sum", "category"}``,
            describing how the high-resolution data should be aggregated
            for each supply curve point. ``fpath`` is an optional key
            that can point to an HDF5 file containing the layer data. If
            left out, the data is assumed to exist in the file(s)
            specified by the `excl_fpath` input. If ``None``, no data
            layer aggregation is performed. By default, ``None``.
        pre_extract_inclusions : bool, optional
            Optional flag to pre-extract/compute the inclusion mask from
            the `excl_dict` input. It is typically faster to compute
            the inclusion mask on the fly with parallel workers.
            By default, ``False``.
        eos_mult_baseline_cap_mw : int | float, optional
            Baseline plant capacity (MW) used to calculate economies of
            scale (EOS) multiplier from the `capital_cost_function`. EOS
            multiplier is calculated as the $-per-kW of the wind plant
            divided by the $-per-kW of a plant with this baseline
            capacity. By default, `200` (MW), which aligns the baseline
            with ATB assumptions. See here: https://tinyurl.com/y85hnu6h.
        prior_run : str, optional
            Optional filepath to a bespoke output HDF5 file belonging to
            a prior run. If specified, this module will only run the
            timeseries power generation step and assume that all of the
            wind plant layouts are fixed from the prior run. The meta
            data of this file must contain the following columns
            (automatically satisfied if the HDF5 file was generated by
            ``reV`` bespoke):

                - ``capacity`` : Capacity of the plant, in MW.
                - ``turbine_x_coords``: A string representation of a
                  python list containing the X coordinates (in m; origin
                  of cell at bottom left) of the turbines within the
                  plant (supply curve cell).
                - ``turbine_y_coords`` : A string representation of a
                  python list containing the Y coordinates (in m; origin
                  of cell at bottom left) of the turbines within the
                  plant (supply curve cell).

            If ``None``, no previous run data is considered.
            By default, ``None``
        gid_map : str | dict, optional
            Mapping of unique integer generation gids (keys) to single
            integer resource gids (values). This enables unique
            generation gids in the project points to map to non-unique
            resource gids, which can be useful when evaluating multiple
            resource datasets in ``reV`` (e.g., forecasted ECMWF
            resource data to complement historical WTK meteorology).
            This input can be a pre-extracted dictionary or a path to a
            JSON or CSV file. If this input points to a CSV file, the
            file must have the columns ``gid`` (which matches the
            project points) and ``gid_map`` (gids to extract from the
            resource input). If ``None``, the GID values in the project
            points are assumed to match the resource GID values.
            By default, ``None``.
        bias_correct : str | pd.DataFrame, optional
            Optional DataFrame or CSV filepath to a wind or solar
            resource bias correction table. This has columns:

                - ``gid``: GID of site (can be index name of dataframe)
                - ``method``: function name from ``rex.bias_correction`` module

            The ``gid`` field should match the true resource ``gid`` regardless
            of the optional ``gid_map`` input. Only ``windspeed`` **or**
            ``GHI`` + ``DNI`` + ``DHI`` are corrected, depending on the
            technology (wind for the former, PV or CSP for the latter). See the
            functions in the ``rex.bias_correction`` module for available
            inputs for ``method``. Any additional kwargs required for the
            requested ``method`` can be input as additional columns in the
            ``bias_correct`` table e.g., for linear bias correction functions
            you can include ``scalar`` and ``adder`` inputs as columns in the
            ``bias_correct`` table on a site-by-site basis. If ``None``, no
            corrections are applied. By default, ``None``.
        pre_load_data : bool, optional
            Option to pre-load resource data. This step can be
            time-consuming up front, but it drastically reduces the
            number of parallel reads to the `res_fpath` HDF5 file(s),
            and can have a significant overall speedup on systems with
            slow parallel I/O capabilities. Pre-loaded data can use a
            significant amount of RAM, so be sure to split execution
            across many nodes (e.g. 100 nodes, 36 workers each for
            CONUS) or request large amounts of memory for a smaller
            number of nodes. By default, ``False``.
        """

        log_versions(logger)
        logger.info('Initializing BespokeWindPlants...')
        logger.info('Resource filepath: {}'.format(res_fpath))
        logger.info('Exclusion filepath: {}'.format(excl_fpath))
        logger.debug('Exclusion dict: {}'.format(excl_dict))
        logger.info('Bespoke objective function: {}'
                    .format(objective_function))
        logger.info('Bespoke capital cost function: {}'
                    .format(capital_cost_function))
        logger.info('Bespoke fixed operating cost function: {}'
                    .format(fixed_operating_cost_function))
        logger.info('Bespoke variable operating cost function: {}'
                    .format(variable_operating_cost_function))
        logger.info('Bespoke balance of system cost function: {}'
                    .format(balance_of_system_cost_function))
        logger.info('Bespoke GA initialization kwargs: {}'.format(ga_kwargs))

        logger.info(
            "Bespoke pre-extracting exclusions: {}".format(
                pre_extract_inclusions
            )
        )
        logger.info(
            "Bespoke pre-extracting resource data: {}".format(pre_load_data)
        )
        logger.info("Bespoke prior run: {}".format(prior_run))
        logger.info("Bespoke GID map: {}".format(gid_map))
        logger.info("Bespoke bias correction table: {}".format(bias_correct))

        BespokeSinglePlant.check_dependencies()

        self._project_points = self._parse_points(project_points, sam_files)

        super().__init__(
            excl_fpath,
            tm_dset,
            excl_dict=excl_dict,
            area_filter_kernel=area_filter_kernel,
            min_area=min_area,
            resolution=resolution,
            excl_area=excl_area,
            gids=self._project_points.gids,
            pre_extract_inclusions=pre_extract_inclusions,
        )

        self._res_fpath = res_fpath
        self._obj_fun = objective_function
        self._cap_cost_fun = capital_cost_function
        self._foc_fun = fixed_operating_cost_function
        self._voc_fun = variable_operating_cost_function
        self._bos_fun = balance_of_system_cost_function
        self._min_spacing = min_spacing
        self._ga_kwargs = ga_kwargs or {}
        self._output_request = SAMOutputRequest(output_request)
        self._ws_bins = ws_bins
        self._wd_bins = wd_bins
        self._data_layers = data_layers
        self._eos_mult_baseline_cap_mw = eos_mult_baseline_cap_mw
        self._prior_meta = self._parse_prior_run(prior_run)
        self._gid_map = BespokeSinglePlant._parse_gid_map(gid_map)
        self._bias_correct = Gen._parse_bc(bias_correct)
        self._outputs = {}
        self._check_files()

        self._pre_loaded_data = None
        self._pre_load_data(pre_load_data)

        self._slice_lookup = None

        logger.info(
            "Initialized BespokeWindPlants with project points: {}".format(
                self._project_points
            )
        )

    @staticmethod
    def _parse_points(points, sam_configs):
        """Parse a project points object using a project points file

        Parameters
        ----------
        points : int | slice | list | str | PointsControl | None
            Slice or list specifying project points, string pointing to a
            project points csv, or a fully instantiated PointsControl object.
            Can also be a single site integer value. Points csv should have
            `SiteDataField.GID` and 'config' column, the config maps to the
            sam_configs dict keys.
        sam_configs : dict | str | SAMConfig
            SAM input configuration ID(s) and file path(s). Keys are the SAM
            config ID(s) which map to the config column in the project points
            CSV. Values are either a JSON SAM config file or dictionary of SAM
            config inputs. Can also be a single config file path or a
            pre loaded SAMConfig object.

        Returns
        -------
        ProjectPoints : ~reV.config.project_points.ProjectPoints
            Project points object laying out the supply curve gids to
            analyze.
        """
        pc = Gen.get_pc(
            points,
            points_range=None,
            sam_configs=sam_configs,
            tech="windpower",
            sites_per_worker=1,
        )

        return pc.project_points

    @staticmethod
    def _parse_prior_run(prior_run):
        """Extract bespoke meta data from prior run and verify that the run is
        compatible with the new job specs.

        Parameters
        ----------
        prior_run : str | None
            Optional filepath to a bespoke output .h5 file belonging to a prior
            run. This will only run the timeseries power generation step and
            assume that all of the wind plant layouts are fixed given the prior
            run. The meta data of this file needs columns "capacity",
            "turbine_x_coords", and "turbine_y_coords".

        Returns
        -------
        meta : pd.DataFrame | None
            Meta data from the previous bespoke run. This includes the
            previously optimized wind farm layouts. All of the nested list
            columns will be json loaded.
        """

        meta = None

        if prior_run is not None:
            assert os.path.isfile(prior_run)
            assert prior_run.endswith(".h5")

            with Outputs(prior_run, mode="r") as f:
                meta = f.meta
                meta = meta.rename(columns=SupplyCurveField.map_from_legacy())

            # pylint: disable=no-member
            for col in meta.columns:
                val = meta[col].values[0]
                if isinstance(val, str) and val[0] == "[" and val[-1] == "]":
                    meta[col] = meta[col].apply(json.loads)

        return meta

    def _get_prior_meta(self, gid):
        """Get the meta data for a given gid from the prior run (if available)

        Parameters
        ----------
        gid : int
            SC point gid for site to pull prior meta for.

        Returns
        -------
        meta : pd.DataFrame
            Prior meta data for just the requested gid.
        """
        meta = None

        if self._prior_meta is not None:
            mask = self._prior_meta[SupplyCurveField.SC_POINT_GID] == gid
            if any(mask):
                meta = self._prior_meta[mask]

        return meta

    def _check_files(self):
        """Do a preflight check on input files"""

        paths = self._excl_fpath
        if isinstance(self._excl_fpath, str):
            paths = [self._excl_fpath]

        for path in paths:
            if not os.path.exists(path):
                raise FileNotFoundError(
                    "Could not find required exclusions file: " "{}".format(
                        path
                    )
                )

        with ExclusionLayers(paths) as excl:
            if self._tm_dset not in excl:
                raise FileInputError(
                    'Could not find techmap dataset "{}" '
                    "in the exclusions file(s): {}".format(
                        self._tm_dset, paths
                    )
                )

        # just check that this file exists, cannot check res_fpath if *glob
        with MultiYearWindResource(self._res_fpath) as f:
            assert any(f.dsets)

    def _pre_load_data(self, pre_load_data):
        """Pre-load resource data, if requested."""
        if not pre_load_data:
            return

        sc_gid_to_hh = {
            gid: self._hh_for_sc_gid(gid)
            for gid in self._project_points.df[ResourceMetaField.GID]
        }

        with ExclusionLayers(self._excl_fpath) as excl:
            tm = excl[self._tm_dset]

        scp_kwargs = {"shape": self.shape, "resolution": self._resolution}
        slices = {
            gid: SupplyCurvePoint.get_agg_slices(gid=gid, **scp_kwargs)
            for gid in self._project_points.df[ResourceMetaField.GID]
        }

        sc_gid_to_res_gid = {
            gid: sorted(set(tm[slx, sly].flatten()))
            for gid, (slx, sly) in slices.items()
        }

        for sc_gid, res_gids in sc_gid_to_res_gid.items():
            if res_gids[0] < 0:
                sc_gid_to_res_gid[sc_gid] = res_gids[1:]

        if self._gid_map is not None:
            for sc_gid, res_gids in sc_gid_to_res_gid.items():
                sc_gid_to_res_gid[sc_gid] = sorted(
                    self._gid_map[g] for g in res_gids
                )

        logger.info("Pre-loading resource data for Bespoke run... ")
        self._pre_loaded_data = BespokeMultiPlantData(
            self._res_fpath,
            sc_gid_to_hh,
            sc_gid_to_res_gid,
            pre_load_humidity=self._project_points.sam_config_obj.icing,
        )

    def _hh_for_sc_gid(self, sc_gid):
        """Fetch the hh for a given sc_gid"""
        config = self.sam_sys_inputs_with_site_data(sc_gid)
        return int(config["wind_turbine_hub_ht"])

    def _pre_loaded_data_for_sc_gid(self, sc_gid):
        """Pre-load data for a given SC GID, if requested."""
        if self._pre_loaded_data is None:
            return None

        return self._pre_loaded_data.get_preloaded_data_for_gid(sc_gid)

    def _get_bc_for_gid(self, gid):
        """Get the bias correction table trimmed down just for the resource
        pixels corresponding to a single supply curve GID. This can help
        prevent excess memory usage when doing complex bias correction
        distributed to parallel workers.

        Parameters
        ----------
        gid : int
            SC point gid for site to pull bias correction data for

        Returns
        -------
        out : pd.DataFrame | None
            If bias_correct was input, this is just the rows from the larger
            bias correction table that correspond to the SC point gid
        """
        out = self._bias_correct

        if self._bias_correct is not None:
            h5_gids = []
            try:
                scp_kwargs = dict(
                    gid=gid,
                    excl=self._excl_fpath,
                    tm_dset=self._tm_dset,
                    resolution=self._resolution,
                )
                with SupplyCurvePoint(**scp_kwargs) as scp:
                    h5_gids = scp.h5_gid_set
            except EmptySupplyCurvePointError:
                pass

            if self._gid_map is not None:
                h5_gids = [self._gid_map[g] for g in h5_gids]

            mask = self._bias_correct.index.isin(h5_gids)
            out = self._bias_correct[mask]

        return out

    @property
    def outputs(self):
        """Saved outputs for the multi wind plant bespoke optimization. Keys
        are reV supply curve gids and values are BespokeSinglePlant.outputs
        dictionaries.

        Returns
        -------
        dict
        """
        return self._outputs

    @property
    def completed_gids(self):
        """Get a sorted list of completed BespokeSinglePlant gids

        Returns
        -------
        list
        """
        return sorted(list(self.outputs.keys()))

    @property
    def meta(self):
        """Meta data for all completed BespokeSinglePlant objects.

        Returns
        -------
        pd.DataFrame
        """
        meta = [self.outputs[g]["meta"] for g in self.completed_gids]
        if len(self.completed_gids) > 1:
            meta = pd.concat(meta, axis=0)
        else:
            meta = meta[0]
        return meta

    @property
    def slice_lookup(self):
        """Dict | None: Lookup mapping sc_point_gid to exclusion slice."""
        if self._slice_lookup is None and self._inclusion_mask is not None:
            with SupplyCurveExtent(
                self._excl_fpath, resolution=self._resolution
            ) as sc:
                assert self.shape == self._inclusion_mask.shape
                self._slice_lookup = sc.get_slice_lookup(self.gids)

        return self._slice_lookup

    def sam_sys_inputs_with_site_data(self, gid):
        """Update the sam_sys_inputs with site data for the given GID.

        Site data is extracted from the project points DataFrame. Every
        column in the project DataFrame becomes a key in the site_data
        output dictionary.

        Parameters
        ----------
        gid : int
            SC point gid for site to pull site data for.

        Returns
        -------
        dictionary : dict
            SAM system config with extra keys from the project points
            DataFrame.
        """

        gid_idx = self._project_points.index(gid)
        site_data = self._project_points.df.iloc[gid_idx]

        site_sys_inputs = self._project_points[gid][1]
        site_sys_inputs.update(
            {
                k: v
                for k, v in site_data.to_dict().items()
                if not (isinstance(v, float) and np.isnan(v))
            }
        )
        return site_sys_inputs

    def _init_fout(self, out_fpath, sample):
        """Initialize the bespoke output h5 file with meta and time index dsets

        Parameters
        ----------
        out_fpath : str
            Full filepath to an output .h5 file to save Bespoke data to. The
            parent directories will be created if they do not already exist.
        sample : dict
            A single sample BespokeSinglePlant output dict that has been run
            and has output data.
        """
        out_dir = os.path.dirname(out_fpath)
        if not os.path.exists(out_dir):
            create_dirs(out_dir)

        with Outputs(out_fpath, mode="w") as f:
            f._set_meta("meta", self.meta, attrs={})
            ti_dsets = [
                d for d in sample.keys() if d.startswith("time_index-")
            ]
            for dset in ti_dsets:
                f._set_time_index(dset, sample[dset], attrs={})
                f._set_time_index("time_index", sample[dset], attrs={})

    def _collect_out_arr(self, dset, sample):
        """Collect single-plant data arrays into complete arrays with data from
        all BespokeSinglePlant objects.

        Parameters
        ----------
        dset : str
            Dataset to collect, this should be an output dataset present in
            BespokeSinglePlant.outputs
        sample : dict
            A single sample BespokeSinglePlant output dict that has been run
            and has output data.

        Returns
        -------
        full_arr : np.ndarray
            Full data array either 1D for scalar data or 2D for timeseries
            data (n_time, n_plant) for all BespokeSinglePlant objects
        """

        single_arr = sample[dset]

        if isinstance(single_arr, Number):
            shape = (len(self.completed_gids),)
            sample_num = single_arr
        elif isinstance(single_arr, (list, tuple, np.ndarray)):
            shape = (len(single_arr), len(self.completed_gids))
            sample_num = single_arr[0]
        else:
            msg = 'Not writing dataset "{}" of type "{}" to disk.'.format(
                dset, type(single_arr)
            )
            logger.info(msg)
            return None

        if isinstance(sample_num, float):
            dtype = np.float32
        else:
            dtype = type(sample_num)
        full_arr = np.zeros(shape, dtype=dtype)

        # collect data from all wind plants
        logger.info(
            'Collecting dataset "{}" with final shape {}'.format(dset, shape)
        )
        for i, gid in enumerate(self.completed_gids):
            if len(full_arr.shape) == 1:
                full_arr[i] = self.outputs[gid][dset]
            else:
                full_arr[:, i] = self.outputs[gid][dset]

        return full_arr

    def save_outputs(self, out_fpath):
        """Save Bespoke Wind Plant optimization outputs to disk.

        Parameters
        ----------
        out_fpath : str
            Full filepath to an output .h5 file to save Bespoke data to. The
            parent directories will be created if they do not already exist.

        Returns
        -------
        out_fpath : str
            Full filepath to desired .h5 output file, the .h5 extension has
            been added if it was not already present.
        """
        if not out_fpath.endswith(".h5"):
            out_fpath += ".h5"

        if ModuleName.BESPOKE not in out_fpath:
            extension_with_module = "_{}.h5".format(ModuleName.BESPOKE)
            out_fpath = out_fpath.replace(".h5", extension_with_module)

        if not self.completed_gids:
            msg = (
                "No output data found! It is likely that all requested "
                "points are excluded."
            )
            logger.warning(msg)
            warn(msg)
            return out_fpath

        sample = self.outputs[self.completed_gids[0]]
        self._init_fout(out_fpath, sample)

        dsets = [
            d
            for d in sample.keys()
            if not d.startswith("time_index-") and d != "meta"
        ]
        with Outputs(out_fpath, mode="a") as f:
            for dset in dsets:
                full_arr = self._collect_out_arr(dset, sample)
                if full_arr is not None:
                    dset_no_year = dset
                    if parse_year(dset, option="boolean"):
                        year = parse_year(dset)
                        dset_no_year = dset.replace("-{}".format(year), "")

                    attrs = BespokeSinglePlant.OUT_ATTRS.get(dset_no_year, {})
                    attrs = copy.deepcopy(attrs)
                    dtype = attrs.pop("dtype", np.float32)
                    chunks = attrs.pop("chunks", None)
                    try:
                        f.write_dataset(
                            dset, full_arr, dtype, chunks=chunks, attrs=attrs
                        )
                    except Exception as e:
                        msg = 'Failed to write "{}" to disk.'.format(dset)
                        logger.exception(msg)
                        raise OSError(msg) from e

        logger.info("Saved output data to: {}".format(out_fpath))
        return out_fpath

    # pylint: disable=arguments-renamed
    @classmethod
    def run_serial(cls, excl_fpath, res_fpath, tm_dset,
                   sam_sys_inputs, objective_function,
                   capital_cost_function,
                   fixed_operating_cost_function,
                   variable_operating_cost_function,
                   balance_of_system_cost_function, min_spacing='5x',
                   ga_kwargs=None,
                   output_request=('system_capacity', 'cf_mean'),
                   ws_bins=(0.0, 20.0, 5.0), wd_bins=(0.0, 360.0, 45.0),
                   excl_dict=None, inclusion_mask=None,
                   area_filter_kernel='queen', min_area=None,
                   resolution=64, excl_area=0.0081, data_layers=None,
                   gids=None, exclusion_shape=None, slice_lookup=None,
                   eos_mult_baseline_cap_mw=200, prior_meta=None,
                   gid_map=None, bias_correct=None, pre_loaded_data=None):
        """
        Standalone serial method to run bespoke optimization.
        See BespokeWindPlants docstring for parameter description.

        This method can only take a single sam_sys_inputs... For a spatially
        variant gid-to-config mapping, see the BespokeWindPlants class methods.

        Returns
        -------
        out : dict
            Bespoke outputs keyed by sc point gid
        """

        out = {}
        with SupplyCurveExtent(excl_fpath, resolution=resolution) as sc:
            if gids is None:
                gids = sc.valid_sc_points(tm_dset)
            elif np.issubdtype(type(gids), np.number):
                gids = [gids]
            if slice_lookup is None:
                slice_lookup = sc.get_slice_lookup(gids)
            if exclusion_shape is None:
                exclusion_shape = sc.exclusions.shape

        cls._check_inclusion_mask(inclusion_mask, gids, exclusion_shape)

        # pre-extract handlers so they are not repeatedly initialized
        file_kwargs = {
            "excl_dict": excl_dict,
            "area_filter_kernel": area_filter_kernel,
            "min_area": min_area,
            "h5_handler": MultiYearWindResource,
        }

        with AggFileHandler(excl_fpath, res_fpath, **file_kwargs) as fh:
            n_finished = 0
            for gid in gids:
                gid_inclusions = cls._get_gid_inclusion_mask(
                    inclusion_mask, gid, slice_lookup, resolution=resolution
                )
                try:
                    bsp_plant_out = BespokeSinglePlant.run(
                        gid,
                        fh.exclusions,
                        fh.h5,
                        tm_dset,
                        sam_sys_inputs,
                        objective_function,
                        capital_cost_function,
                        fixed_operating_cost_function,
                        variable_operating_cost_function,
                        balance_of_system_cost_function,
                        min_spacing=min_spacing,
                        ga_kwargs=ga_kwargs,
                        output_request=output_request,
                        ws_bins=ws_bins,
                        wd_bins=wd_bins,
                        excl_dict=excl_dict,
                        inclusion_mask=gid_inclusions,
                        resolution=resolution,
                        excl_area=excl_area,
                        data_layers=data_layers,
                        exclusion_shape=exclusion_shape,
                        eos_mult_baseline_cap_mw=eos_mult_baseline_cap_mw,
                        prior_meta=prior_meta,
                        gid_map=gid_map,
                        bias_correct=bias_correct,
                        pre_loaded_data=pre_loaded_data,
                        close=False,
                    )

                except EmptySupplyCurvePointError:
                    logger.debug(
                        "SC gid {} is fully excluded or does not "
                        "have any valid source data!".format(gid)
                    )
                except Exception as e:
                    msg = "SC gid {} failed!".format(gid)
                    logger.exception(msg)
                    raise RuntimeError(msg) from e
                else:
                    n_finished += 1
                    logger.debug(
                        "Serial bespoke: "
                        "{} out of {} points complete".format(
                            n_finished, len(gids)
                        )
                    )
                    log_mem(logger)
                    out[gid] = bsp_plant_out

        return out

    def run_parallel(self, max_workers=None):
        """Run the bespoke optimization for many supply curve points in
        parallel.

        Parameters
        ----------
        max_workers : int | None, optional
            Number of cores to run summary on. None is all
            available cpus, by default None

        Returns
        -------
        out : dict
            Bespoke outputs keyed by sc point gid
        """

        logger.info(
            "Running bespoke optimization for points {} through {} "
            "at a resolution of {} on {} cores.".format(
                self.gids[0], self.gids[-1], self._resolution, max_workers
            )
        )

        futures = []
        out = {}
        n_finished = 0
        loggers = [__name__, "reV.supply_curve.point_summary", "reV"]
        with SpawnProcessPool(max_workers=max_workers, loggers=loggers) as exe:
            # iterate through split executions, submitting each to worker
            for gid in self.gids:
                # submit executions and append to futures list
                gid_incl_mask = None
                if self._inclusion_mask is not None:
                    rs, cs = self.slice_lookup[gid]
                    gid_incl_mask = self._inclusion_mask[rs, cs]

                futures.append(exe.submit(
                    self.run_serial,
                    self._excl_fpath,
                    self._res_fpath,
                    self._tm_dset,
                    self.sam_sys_inputs_with_site_data(gid),
                    self._obj_fun,
                    self._cap_cost_fun,
                    self._foc_fun,
                    self._voc_fun,
                    self._bos_fun,
                    self._min_spacing,
                    ga_kwargs=self._ga_kwargs,
                    output_request=self._output_request,
                    ws_bins=self._ws_bins,
                    wd_bins=self._wd_bins,
                    excl_dict=self._excl_dict,
                    inclusion_mask=gid_incl_mask,
                    area_filter_kernel=self._area_filter_kernel,
                    min_area=self._min_area,
                    resolution=self._resolution,
                    excl_area=self._excl_area,
                    data_layers=self._data_layers,
                    gids=gid,
                    exclusion_shape=self.shape,
                    slice_lookup=copy.deepcopy(self.slice_lookup),
                    eos_mult_baseline_cap_mw=self._eos_mult_baseline_cap_mw,
                    prior_meta=self._get_prior_meta(gid),
                    gid_map=self._gid_map,
                    bias_correct=self._get_bc_for_gid(gid),
                    pre_loaded_data=self._pre_loaded_data_for_sc_gid(gid)))

            # gather results
            for future in as_completed(futures):
                n_finished += 1
                out.update(future.result())
                if n_finished % 10 == 0:
                    mem = psutil.virtual_memory()
                    logger.info(
                        "Parallel bespoke futures collected: "
                        "{} out of {}. Memory usage is {:.3f} GB out "
                        "of {:.3f} GB ({:.2f}% utilized).".format(
                            n_finished,
                            len(futures),
                            mem.used / 1e9,
                            mem.total / 1e9,
                            100 * mem.used / mem.total,
                        )
                    )

        return out

    def run(self, out_fpath=None, max_workers=None):
        """Run the bespoke wind plant optimization in serial or parallel.

        Parameters
        ----------
        out_fpath : str, optional
            Path to output file. If ``None``, no output file will
            be written. If the filepath is specified but the module name
            (bespoke) is not included, the module name will get added to
            the output file name. By default, ``None``.
        max_workers : int, optional
            Number of local workers to run on. If ``None``, uses all
            available cores (typically 36). By default, ``None``.

        Returns
        -------
        str | None
            Path to output HDF5 file, or ``None`` if results were not
            written to disk.
        """

        # parallel job distribution test.
        if self._obj_fun == "test":
            return True

        if max_workers == 1:
            slice_lookup = copy.deepcopy(self.slice_lookup)
            for gid in self.gids:
                gid_incl_mask = None
                if self._inclusion_mask is not None:
                    rs, cs = slice_lookup[gid]
                    gid_incl_mask = self._inclusion_mask[rs, cs]

                sam_inputs = self.sam_sys_inputs_with_site_data(gid)
                prior_meta = self._get_prior_meta(gid)
                pre_loaded_data = self._pre_loaded_data_for_sc_gid(gid)
                afk = self._area_filter_kernel
                i_bc = self._get_bc_for_gid(gid)
                ebc = self._eos_mult_baseline_cap_mw

                si = self.run_serial(self._excl_fpath,
                                     self._res_fpath,
                                     self._tm_dset,
                                     sam_inputs,
                                     self._obj_fun,
                                     self._cap_cost_fun,
                                     self._foc_fun,
                                     self._voc_fun,
                                     self._bos_fun,
                                     min_spacing=self._min_spacing,
                                     ga_kwargs=self._ga_kwargs,
                                     output_request=self._output_request,
                                     ws_bins=self._ws_bins,
                                     wd_bins=self._wd_bins,
                                     excl_dict=self._excl_dict,
                                     inclusion_mask=gid_incl_mask,
                                     area_filter_kernel=afk,
                                     min_area=self._min_area,
                                     resolution=self._resolution,
                                     excl_area=self._excl_area,
                                     data_layers=self._data_layers,
                                     slice_lookup=slice_lookup,
                                     eos_mult_baseline_cap_mw=ebc,
                                     prior_meta=prior_meta,
                                     gid_map=self._gid_map,
                                     bias_correct=i_bc,
                                     gids=gid,
                                     pre_loaded_data=pre_loaded_data)
                self._outputs.update(si)
        else:
            self._outputs = self.run_parallel(max_workers=max_workers)

        if out_fpath is not None:
            out_fpath = self.save_outputs(out_fpath)

        return out_fpath<|MERGE_RESOLUTION|>--- conflicted
+++ resolved
@@ -158,21 +158,12 @@
 
         rh = (None if not self._pre_load_humidity
               else self._relative_humidities[hh][:, data_inds])
-        return BespokeSinglePlantData(
-            sc_point_res_gids,
-            self._wind_dirs[hh][:, data_inds],
-            self._wind_speeds[hh][:, data_inds],
-            self._temps[hh][:, data_inds],
-            self._pressures[hh][:, data_inds],
-            self._time_index,
-<<<<<<< HEAD
-            None
-            if not self._pre_load_humidity
-            else self._relative_humidities[hh][:, data_inds],
-=======
-            rh,
->>>>>>> a9d4523a
-        )
+        return BespokeSinglePlantData(sc_point_res_gids,
+                                      self._wind_dirs[hh][:, data_inds],
+                                      self._wind_speeds[hh][:, data_inds],
+                                      self._temps[hh][:, data_inds],
+                                      self._pressures[hh][:, data_inds],
+                                      self._time_index, rh)
 
 
 class BespokeSinglePlantData:
@@ -183,15 +174,8 @@
     reads to a single HDF5 file.
     """
 
-<<<<<<< HEAD
     def __init__(self, data_inds, wind_dirs, wind_speeds, temps, pressures,
                  time_index, relative_humidities=None):
-=======
-    def __init__(
-        self, data_inds, wind_dirs, wind_speeds, temps, pressures, time_index,
-        relative_humidities=None,
-    ):
->>>>>>> a9d4523a
         """Initialize BespokeSinglePlantData
 
         Parameters
@@ -215,10 +199,7 @@
             required spatial mapping of GID values.
         pressures : 2D np.array
             Array of pressures. Dimensions should be correspond to
-<<<<<<< HEAD
-=======
             pressures, respectively. Dimensions should be correspond to
->>>>>>> a9d4523a
             [time, location]. See documentation for `data_inds` for
             required spatial mapping of GID values.
         time_index : 1D np.array
@@ -229,10 +210,6 @@
             correspond to [time, location]. See documentation for
             `data_inds` for required spatial mapping of GID values.
             If ``None``, relative_humidities cannot be queried.
-<<<<<<< HEAD
-
-=======
->>>>>>> a9d4523a
         """
 
         self.data_inds = data_inds
