--- conflicted
+++ resolved
@@ -2,10 +2,6 @@
 """
 reV base gen and econ module.
 """
-<<<<<<< HEAD
-
-=======
->>>>>>> d5a6c70e
 import copy
 import json
 import logging
@@ -25,11 +21,7 @@
 from reV.config.project_points import PointsControl, ProjectPoints
 from reV.handlers.outputs import Outputs
 from reV.SAM.version_checker import PySamVersionChecker
-<<<<<<< HEAD
-from reV.utilities import MetaKeyName, ModuleName, log_versions
-=======
 from reV.utilities import ModuleName, ResourceMetaField, log_versions
->>>>>>> d5a6c70e
 from reV.utilities.exceptions import (
     ExecutionError,
     OffshoreWindInputWarning,
@@ -41,18 +33,6 @@
 
 
 ATTR_DIR = os.path.dirname(os.path.realpath(__file__))
-<<<<<<< HEAD
-ATTR_DIR = os.path.join(ATTR_DIR, "output_attributes")
-with open(os.path.join(ATTR_DIR, "other.json")) as f:
-    OTHER_ATTRS = json.load(f)
-with open(os.path.join(ATTR_DIR, "lcoe_fcr.json")) as f:
-    LCOE_ATTRS = json.load(f)
-with open(os.path.join(ATTR_DIR, "single_owner.json")) as f:
-    SO_ATTRS = json.load(f)
-with open(os.path.join(ATTR_DIR, "windbos.json")) as f:
-    BOS_ATTRS = json.load(f)
-with open(os.path.join(ATTR_DIR, "lcoe_fcr_inputs.json")) as f:
-=======
 ATTR_DIR = os.path.join(ATTR_DIR, 'output_attributes')
 with open(os.path.join(ATTR_DIR, 'other.json')) as f:
     OTHER_ATTRS = json.load(f)
@@ -63,7 +43,6 @@
 with open(os.path.join(ATTR_DIR, 'windbos.json')) as f:
     BOS_ATTRS = json.load(f)
 with open(os.path.join(ATTR_DIR, 'lcoe_fcr_inputs.json')) as f:
->>>>>>> d5a6c70e
     LCOE_IN_ATTRS = json.load(f)
 
 
@@ -89,13 +68,9 @@
     # SAM argument names used to calculate LCOE
     # Note that system_capacity is not included here because it is never used
     # downstream and could be confused with the supply_curve point capacity
-<<<<<<< HEAD
-    LCOE_ARGS = (
-        "fixed_charge_rate",
-        "capital_cost",
-        "fixed_operating_cost",
-        "variable_operating_cost",
-    )
+    LCOE_ARGS = ('fixed_charge_rate', 'capital_cost',
+                 'fixed_operating_cost',
+                 'variable_operating_cost')
 
     def __init__(
         self,
@@ -106,15 +81,6 @@
         memory_utilization_limit=0.4,
         scale_outputs=True,
     ):
-=======
-    LCOE_ARGS = ('fixed_charge_rate', 'capital_cost',
-                 'fixed_operating_cost',
-                 'variable_operating_cost')
-
-    def __init__(self, points_control, output_request, site_data=None,
-                 drop_leap=False, memory_utilization_limit=0.4,
-                 scale_outputs=True):
->>>>>>> d5a6c70e
         """
         Parameters
         ----------
@@ -839,11 +805,7 @@
         if inp is None or inp is False:
             # no input, just initialize dataframe with site gids as index
             site_data = pd.DataFrame(index=self.project_points.sites)
-<<<<<<< HEAD
-            site_data.index.name = MetaKeyName.GID
-=======
             site_data.index.name = ResourceMetaField.GID
->>>>>>> d5a6c70e
         else:
             # explicit input, initialize df
             if isinstance(inp, str):
@@ -853,38 +815,10 @@
                 site_data = inp
             else:
                 # site data was not able to be set. Raise error.
-<<<<<<< HEAD
                 raise Exception(
                     "Site data input must be .csv or "
                     "dataframe, but received: {}".format(inp)
                 )
-
-            if (
-                MetaKeyName.GID not in site_data
-                and site_data.index.name != MetaKeyName.GID
-            ):
-                # require gid as column label or index
-                raise KeyError(
-                    'Site data input must have "gid" column '
-                    "to match reV site gid."
-                )
-
-            # pylint: disable=no-member
-            if site_data.index.name != MetaKeyName.GID:
-                # make gid the dataframe index if not already
-                site_data = site_data.set_index(MetaKeyName.GID, drop=True)
-
-        if MetaKeyName.OFFSHORE in site_data:
-            if site_data[MetaKeyName.OFFSHORE].sum() > 1:
-                w = (
-                    "Found offshore sites in econ site data input. "
-                    "This functionality has been deprecated. "
-                    "Please run the reV offshore module to "
-                    "calculate offshore wind lcoe."
-                )
-=======
-                raise Exception('Site data input must be .csv or '
-                                'dataframe, but received: {}'.format(inp))
 
             if (ResourceMetaField.GID not in site_data
                 and site_data.index.name != ResourceMetaField.GID):
@@ -905,7 +839,6 @@
                      'This functionality has been deprecated. '
                      'Please run the reV offshore module to '
                      'calculate offshore wind lcoe.')
->>>>>>> d5a6c70e
                 warn(w, OffshoreWindInputWarning)
                 logger.warning(w)
 
