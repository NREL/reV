# -*- coding: utf-8 -*-
"""reV-to-SAM interface module.

Wraps the NREL-PySAM library with additional reV features.
"""

import copy
import json
import logging
import os
from warnings import warn

import numpy as np
import pandas as pd
import PySAM.GenericSystem as generic
from rex.multi_file_resource import (
    MultiFileNSRDB,
    MultiFileResource,
    MultiFileWTK,
)
from rex.multi_res_resource import MultiResolutionResource
from rex.renewable_resource import (
    NSRDB,
    GeothermalResource,
    SolarResource,
    WaveResource,
    WindResource,
)
from rex.utilities.utilities import check_res_file

<<<<<<< HEAD
from reV.utilities import MetaKeyName
=======
>>>>>>> d5a6c70e
from reV.utilities.exceptions import (
    ResourceError,
    SAMExecutionError,
    SAMInputError,
    SAMInputWarning,
)

logger = logging.getLogger(__name__)


class SamResourceRetriever:
    """Factory utility to get the SAM resource handler."""

    # Mapping for reV technology and SAM module to h5 resource handler type
    # SolarResource is swapped for NSRDB if the res_file contains "nsrdb"
    RESOURCE_TYPES = {
        "geothermal": GeothermalResource,
        "pvwattsv5": SolarResource,
        "pvwattsv7": SolarResource,
        "pvwattsv8": SolarResource,
        "pvsamv1": SolarResource,
        "tcsmoltensalt": SolarResource,
        "solarwaterheat": SolarResource,
        "troughphysicalheat": SolarResource,
        "lineardirectsteam": SolarResource,
        "windpower": WindResource,
        "mhkwave": WaveResource,
    }

    @staticmethod
    def _get_base_handler(res_file, module):
        """Get the base SAM resource handler, raise error if module not found.

        Parameters
        ----------
        res_file : str
            Single resource file (with full path) to retrieve.
        module : str
            SAM module name or reV technology to force interpretation
            of the resource file type.
            Example: module set to 'pvwatts' or 'tcsmolten' means that this
            expects a SolarResource file. If 'nsrdb' is in the res_file name,
            the NSRDB handler will be used.

        Returns
        -------
        res_handler : SolarResource | WindResource | NSRDB
            Solar or Wind resource handler based on input.
        """

        try:
            res_handler = SamResourceRetriever.RESOURCE_TYPES[module.lower()]

        except KeyError as e:
            msg = (
                "Cannot interpret what kind of resource handler the SAM "
                'module or reV technology "{}" requires. Expecting one of '
                "the following SAM modules or reV technologies: {}".format(
                    module, list(SamResourceRetriever.RESOURCE_TYPES.keys())
                )
            )
            logger.exception(msg)
            raise SAMExecutionError(msg) from e

        if res_handler == SolarResource and "nsrdb" in res_file.lower():
            # Use NSRDB handler if definitely an NSRDB file
            res_handler = NSRDB

        return res_handler

    @staticmethod
    def _parse_gid_map_sites(gen_gids, gid_map=None):
        """Parse resource gids based on the generation gids used by
        project_points and a gid_map. If gid_map is None, the input gen_gids
        are just passed through as the res_gids.

        Parameters
        ----------
        gen_gids : list
            List of project_points "sites" that are the generation gids.
        gid_map : None | dict
            Mapping of unique integer generation gids (keys) to single integer
            resource gids (values). This enables the user to input unique
            generation gids in the project points that map to non-unique
            resource gids. This can be None or a pre-extracted dict.

        Returns
        -------
        res_gids : list
            List of resource gids corresponding to the generation gids used by
            project points. If gid_map is None, then this is the same as the
            input gen_gids.
        """
        if gid_map is None:
            res_gids = gen_gids
        else:
            res_gids = [gid_map[i] for i in gen_gids]
        return res_gids

    @classmethod
    def _make_res_kwargs(
        cls, res_handler, project_points, output_request, gid_map
    ):
        """
        Make Resource.preloadSam args and kwargs

        Parameters
        ----------
        res_handler : Resource handler
            Wind resource handler.
        project_points : reV.config.ProjectPoints
            reV Project Points instance used to retrieve resource data at a
            specific set of sites.
        output_request : list
            Outputs to retrieve from SAM.
        gid_map : None | dict
            Mapping of unique integer generation gids (keys) to single integer
            resource gids (values). This enables the user to input unique
            generation gids in the project points that map to non-unique
            resource gids. This can be None or a pre-extracted dict.

        Returns
        -------
        kwargs : dict
            Extra input args to preload sam resource.
        args : tuple
            Args for res_handler.preload_SAM class method
        """
        sites = cls._parse_gid_map_sites(project_points.sites, gid_map=gid_map)
        args = (sites,)

        kwargs = {}
        if res_handler in (SolarResource, NSRDB):
            # check for clearsky irradiation analysis for NSRDB
            kwargs["clearsky"] = project_points.sam_config_obj.clearsky
            kwargs["bifacial"] = project_points.sam_config_obj.bifacial
            kwargs["tech"] = project_points.tech

            downscale = project_points.sam_config_obj.downscale
            # check for downscaling request
            if downscale is not None:
                # make sure that downscaling is only requested for NSRDB
                # resource
                if res_handler != NSRDB:
                    msg = (
                        "Downscaling was requested for a non-NSRDB "
                        "resource file. reV does not have this capability "
                        "at the current time. Please contact a developer "
                        "for more information on this feature."
                    )
                    logger.warning(msg)
                    warn(msg, SAMInputWarning)
                else:
                    # pass through the downscaling request
                    kwargs["downscale"] = downscale

        elif res_handler == WindResource:
            args += (project_points.h,)
            kwargs["icing"] = project_points.sam_config_obj.icing
            if (
                project_points.curtailment is not None
                and project_points.curtailment.precipitation
            ):
                # make precip rate available for curtailment analysis
                kwargs["precip_rate"] = True

        elif res_handler == GeothermalResource:
            args += (project_points.d,)

        # Check for resource means
        if any(req.endswith("_mean") for req in output_request):
            kwargs["means"] = True

        return kwargs, args

    @staticmethod
    def _multi_file_mods(res_handler, kwargs, res_file):
        """
        Check if res_file is a multi-file resource dir and update handler

        Parameters
        ----------
        res_handler : Resource
            Resource handler.
        kwargs : dict
            Key word arguments for resource init.
        res_file : str
            Single resource file (with full path) or multi h5 dir.

        Returns
        -------
        res_handler : Resource | MultiFileResource
            Resource handler, replaced by the multi file resource handler if
            necessary.
        kwargs : dict
            Key word arguments for resource init with h5_dir, prefix,
            and suffix.
        res_file : str
            Single resource file (with full path) or multi h5 dir.
        """
        if res_handler == WindResource:
            res_handler = MultiFileWTK
        elif res_handler in (NSRDB, SolarResource):
            res_handler = MultiFileNSRDB
        else:
            res_handler = MultiFileResource

        return res_handler, kwargs, res_file

    @classmethod
    def get(
        cls,
        res_file,
        project_points,
        module,
        output_request=("cf_mean",),
        gid_map=None,
        lr_res_file=None,
        nn_map=None,
        bias_correct=None,
    ):
        """Get the SAM resource iterator object (single year, single file).

        Parameters
        ----------
        res_file : str
            Single resource file (with full path) to retrieve.
        project_points : reV.config.ProjectPoints
            reV Project Points instance used to retrieve resource data at a
            specific set of sites.
        module : str
            SAM module name or reV technology to force interpretation
            of the resource file type.
            Example: module set to 'pvwatts' or 'tcsmolten' means that this
            expects a SolarResource file. If 'nsrdb' is in the res_file name,
            the NSRDB handler will be used.
        output_request : list | tuple, optional
            Outputs to retrieve from SAM, by default ('cf_mean', )
        gid_map : None | dict
            Mapping of unique integer generation gids (keys) to single integer
            resource gids (values). This enables the user to input unique
            generation gids in the project points that map to non-unique
            resource gids. This can be None or a pre-extracted dict.
        lr_res_file : str | None
            Optional low resolution resource file that will be dynamically
            mapped+interpolated to the nominal-resolution res_file. This
            needs to be of the same format as resource_file, e.g. they both
            need to be handled by the same rex Resource handler such as
            WindResource
        nn_map : np.ndarray
            Optional 1D array of nearest neighbor mappings associated with the
            res_file to lr_res_file spatial mapping. For details on this
            argument, see the rex.MultiResolutionResource docstring.
        bias_correct : None | pd.DataFrame
            Optional DataFrame or CSV filepath to a wind or solar
            resource bias correction table. This has columns:

                - ``gid``: GID of site (can be index name of dataframe)
                - ``method``: function name from ``rex.bias_correction`` module

            The ``gid`` field should match the true resource ``gid`` regardless
            of the optional ``gid_map`` input. Only ``windspeed`` **or**
            ``GHI`` + ``DNI`` + ``DHI`` are corrected, depending on the
            technology (wind for the former, PV or CSP for the latter). See the
            functions in the ``rex.bias_correction`` module for available
            inputs for ``method``. Any additional kwargs required for the
            requested ``method`` can be input as additional columns in the
            ``bias_correct`` table e.g., for linear bias correction functions
            you can include ``scalar`` and ``adder`` inputs as columns in the
            ``bias_correct`` table on a site-by-site basis. If ``None``, no
            corrections are applied. By default, ``None``.


        Returns
        -------
        res : reV.resource.SAMResource
            Resource iterator object to pass to SAM.
        """

        res_handler = cls._get_base_handler(res_file, module)
        kwargs, args = cls._make_res_kwargs(
            res_handler, project_points, output_request, gid_map
        )

        multi_h5_res, hsds = check_res_file(res_file)
        if multi_h5_res:
            res_handler, kwargs, res_file = cls._multi_file_mods(
                res_handler, kwargs, res_file
            )
        else:
            kwargs["hsds"] = hsds

        kwargs["time_index_step"] = (
            project_points.sam_config_obj.time_index_step
        )

        if lr_res_file is None:
            res = res_handler.preload_SAM(res_file, *args, **kwargs)
        else:
            kwargs["handler_class"] = res_handler
            kwargs["nn_map"] = nn_map
            res = MultiResolutionResource.preload_SAM(
                res_file, lr_res_file, *args, **kwargs
            )

        if bias_correct is not None:
            res.bias_correct(bias_correct)

        return res


class Sam:
    """reV wrapper on the PySAM framework."""

    # PySAM object wrapped by this class
    PYSAM = generic

    # callable attributes to be ignored in the get/set logic
    IGNORE_ATTRS = ["assign", "execute", "export"]

    def __init__(self):
        self._pysam = self.PYSAM.new()
        self._attr_dict = None
        self._inputs = []
        self.sam_sys_inputs = {}
        if "constant" in self.input_list:
            self["constant"] = 0.0

    def __getitem__(self, key):
        """Get the value of a PySAM attribute (either input or output).

        Parameters
        ----------
        key : str
            Lowest level attribute name.

        Returns
        -------
        out : object
            PySAM data.
        """

        group = self._get_group(key)
        try:
            out = getattr(getattr(self.pysam, group), key)
        except Exception:
            out = None

        return out

    def __setitem__(self, key, value):
        """Set a PySAM input data attribute.

        Parameters
        ----------
        key : str
            Lowest level attribute name.
        value : object
            Data to set to the key.
        """

        if key not in self.input_list:
            msg = (
                'Could not set input key "{}". Attribute not '
                'found in PySAM object: "{}"'.format(key, self.pysam)
            )
            logger.exception(msg)
            raise SAMInputError(msg)
        self.sam_sys_inputs[key] = value
        group = self._get_group(key, outputs=False)
        try:
            setattr(getattr(self.pysam, group), key, value)
        except Exception as e:
<<<<<<< HEAD
            msg = ('Could not set input key "{}" to '
                   'group "{}" in "{}".\n'
                   'Data is: {} ({})\n'
                   'Received the following error: "{}"'
                   .format(key, group, self.pysam, value, type(value), e))
=======
            msg = (
                'Could not set input key "{}" to '
                'group "{}" in "{}".\n'
                "Data is: {} ({})\n"
                'Received the following error: "{}"'.format(
                    key, group, self.pysam, value, type(value), e
                )
            )
>>>>>>> d5a6c70e
            logger.exception(msg)
            raise SAMInputError(msg) from e

    @property
    def pysam(self):
        """Get the pysam object."""
        return self._pysam

    @classmethod
    def default(cls):
        """Get the executed default pysam object.

        Returns
        -------
        PySAM.GenericSystem
        """
        obj = cls.PYSAM.default("GenericSystemNone")
        obj.execute()

        return obj

    @property
    def attr_dict(self):
        """Get the heirarchical PySAM object attribute dictionary.

        Returns
        -------
        _attr_dict : dict
            Dictionary with:
               keys: variable groups
               values: lowest level attribute/variable names
        """
        if self._attr_dict is None:
            keys = self._get_pysam_attrs(self.pysam)
            self._attr_dict = {
                k: self._get_pysam_attrs(getattr(self.pysam, k)) for k in keys
            }

        return self._attr_dict

    @property
    def input_list(self):
        """Get the list of lowest level input attribute/variable names.

        Returns
        -------
        _inputs : list
            List of lowest level input attributes.
        """
        if not any(self._inputs):
            for k, v in self.attr_dict.items():
                if k.lower() != "outputs":
                    self._inputs += v

        return self._inputs

    def _get_group(self, key, outputs=True):
        """Get the group that the input key belongs to.

        Parameters
        ----------
        key : str
            Lowest level PySAM attribute/variable name.
        outputs : bool
            Flag if this key might be in outputs group. False ignores the
            outputs group (looks for inputs only).

        Returns
        -------
        group : str | None
            PySAM attribute group that key belongs to. None if not found.
        """
        group = None

        temp = self.attr_dict
        if not outputs:
            temp = {k: v for (k, v) in temp.items() if k.lower() != "outputs"}

        for k, v in temp.items():
            if key in v:
                group = k
                break

        return group

    def _get_pysam_attrs(self, obj):
        """Get a list of attributes from obj with ignore logic.

        Parameters
        ----------
        obj : PySAM object
            PySAM object to get attribute list from.

        Returns
        -------
        attrs : list
            List of attrs belonging to obj with dunder attrs and IGNORE_ATTRS
            not included.
        """
        attrs = [
            a
            for a in dir(obj)
            if not a.startswith("__") and a not in self.IGNORE_ATTRS
        ]
        return attrs

    def execute(self):
        """Call the PySAM execute method. Raise SAMExecutionError if error."""
        try:
            self.pysam.execute()
        except Exception as e:
            msg = 'PySAM raised an error while executing: "{}"'.format(e)
            logger.exception(msg)
            raise SAMExecutionError(msg) from e

    @staticmethod
    def _filter_inputs(key, value):
        """Perform any necessary filtering of input keys and values for PySAM.

        Parameters
        ----------
        key : str
            SAM input key.
        value : str | int | float | list | np.ndarray
            Input value associated with key.

        Returns
        -------
        key : str
            Filtered SAM input key.
        value : str | int | float | list | np.ndarray
            Filtered Input value associated with key.
        """

        if "." in key:
            key = key.replace(".", "_")

        if ":constant" in key and "adjust:" in key:
            key = key.replace("adjust:", "")

        if isinstance(value, str) and "[" in value and "]" in value:
            try:
                value = json.loads(value)
            except json.JSONDecodeError:
                msg = (
                    'Found a weird SAM config input for "{}" that looks '
                    "like a stringified-list but could not run through "
                    "json.loads() so skipping: {}".format(key, value)
                )
                logger.warning(msg)
                warn(msg)

        return key, value

    def assign_inputs(self, inputs, raise_warning=False):
        """Assign a flat dictionary of inputs to the PySAM object.

        Parameters
        ----------
        inputs : dict
            Flat (single-level) dictionary of PySAM inputs.
        raise_warning : bool
            Flag to raise a warning for inputs that are not set because they
            are not found in the PySAM object.
        """

        for k, v in inputs.items():
            k, v = self._filter_inputs(k, v)
            if k in self.input_list and v is not None:
                self[k] = v
            elif raise_warning:
                wmsg = 'Not setting input "{}" to: {}.'.format(k, v)
                warn(wmsg, SAMInputWarning)
                logger.warning(wmsg)


class RevPySam(Sam):
    """Base class for reV-SAM simulations (generation and econ)."""

    DIR = os.path.dirname(os.path.realpath(__file__))
    MODULE = None

    def __init__(
        self, meta, sam_sys_inputs, output_request, site_sys_inputs=None
    ):
        """Initialize a SAM object.

        Parameters
        ----------
        meta : pd.DataFrame | pd.Series | None
            Meta data corresponding to the resource input for the single
            location. Should include values for latitude, longitude, elevation,
            and timezone. Can be None for econ runs.
        sam_sys_inputs : dict
            Site-agnostic SAM system model inputs arguments.
        output_request : list
            Requested SAM outputs (e.g., 'cf_mean', 'annual_energy',
            , 'gen_profile', 'energy_yield', 'ppa_price',
            'lcoe_fcr').
        site_sys_inputs : dict
            Optional set of site-specific SAM system inputs to complement the
            site-agnostic inputs.
        """

        super().__init__()
        self._site = None
        self.time_interval = 1
        self.outputs = {}
        self.sam_sys_inputs = sam_sys_inputs
        self.site_sys_inputs = site_sys_inputs
        self.output_request = output_request
        if self.output_request is None:
            self.output_request = []

        self._meta = self._parse_meta(meta)
        self._parse_site_sys_inputs(site_sys_inputs)

    @property
    def meta(self):
        """Get meta data property."""
        return self._meta

    @property
    def module(self):
        """Get module property."""
        return self.MODULE

    @property
    def site(self):
        """Get the site number for this SAM simulation."""
        return self._site

    @staticmethod
    def get_sam_res(*args, **kwargs):
        """Get the SAM resource iterator object (single year, single file)."""
        return SamResourceRetriever.get(*args, **kwargs)

    @staticmethod
    def drop_leap(resource):
        """Drop Feb 29th from resource df with time index.

        Parameters
        ----------
        resource : pd.DataFrame
            Resource dataframe with an index containing a pandas
            time index object with month and day attributes.

        Returns
        -------
        resource : pd.DataFrame
            Resource dataframe with all February 29th timesteps removed.
        """

        if hasattr(resource, "index"):
            if hasattr(resource.index, "month") and hasattr(
                resource.index, "day"
            ):
                leap_day = (resource.index.month == 2) & (
                    resource.index.day == 29
                )
                resource = resource.drop(resource.index[leap_day])

        return resource

    @staticmethod
    def ensure_res_len(arr, time_index):
        """
        Ensure time_index has a constant time-step and only covers 365 days
        (no leap days). If not remove last day

        Parameters
        ----------
        arr : ndarray
            Array to truncate if time_index has a leap day
        time_index : pandas.DatatimeIndex
            Time index associated with arr, used to check time-series
            frequency and number of days

        Returns
        -------
        arr : ndarray
            Truncated array of data such that there are 365 days
        """
        msg = (
            "A valid time_index must be supplied to ensure the proper "
            "resource length! Instead {} was supplied".format(type(time_index))
        )
        assert isinstance(time_index, pd.DatetimeIndex)

        msg = "arr length {} does not match time_index length {}!".format(
            len(arr), len(time_index)
        )
        assert len(arr) == len(time_index)

        if time_index.is_leap_year.all():
            mask = time_index.month == 2
            mask &= time_index.day == 29
            if not mask.any():
                mask = time_index.month == 2
                mask &= time_index.day == 28
                s = np.where(mask)[0][-1]

                freq = pd.infer_freq(time_index[:s])
                msg = "frequencies do not match before and after 2/29"
                assert freq == pd.infer_freq(time_index[s + 1:]), msg
            else:
                freq = pd.infer_freq(time_index)
        else:
            freq = pd.infer_freq(time_index)

        if freq is None:
            msg = (
                "Resource time_index does not have a consistent time-step "
                "(frequency)!"
            )
            logger.error(msg)
            raise ResourceError(msg)

        doy = time_index.dayofyear
        n_doy = len(doy.unique())

        if n_doy > 365:
            # Drop last day of year
            doy_max = doy.max()
            mask = doy != doy_max
            arr = arr[mask]

        return arr

    @staticmethod
    def make_datetime(series):
        """Ensure that pd series is a datetime series with dt accessor"""
        if not hasattr(series, "dt"):
            series = pd.to_datetime(pd.Series(series))

        return series

    @classmethod
    def get_time_interval(cls, time_index):
        """Get the time interval.

        Parameters
        ----------
        time_index : pd.series
            Datetime series. Must have a dt attribute to access datetime
            properties (added using make_datetime method).

        Returns
        -------
        time_interval : int:
            This value is the number of indices over which an hour is counted.
            So if the timestep is 0.5 hours, time_interval is 2.
        """

        time_index = cls.make_datetime(time_index)
        x = time_index.dt.hour.diff()
        time_interval = 0

        # iterate through the hourly time diffs and count indices between flips
        for t in x[1:]:
            if t == 1.0:
                time_interval += 1
                break
            if t == 0.0:
                time_interval += 1

        return int(time_interval)

    @staticmethod
    def _parse_meta(meta):
        """Make sure the meta data corresponds to a single location and convert
        to pd.Series.

        Parameters
        ----------
        meta : pd.DataFrame | pd.Series | None
            Meta data corresponding to the resource input for the single
            location. Should include values for latitude, longitude, elevation,
            and timezone. Can be None for econ runs.

        Parameters
        ----------
        meta : pd.Series | None
            Meta data corresponding to the resource input for the single
            location. Should include values for latitude, longitude, elevation,
            and timezone. Can be None for econ runs.
        """

        if isinstance(meta, pd.DataFrame):
            msg = (
                "Meta data must only be for a single site but received: {}"
                .format(meta)
            )
            assert len(meta) == 1, msg
            meta = meta.iloc[0]

        if meta is not None:
            assert isinstance(meta, pd.Series)

        return meta

    def _parse_site_sys_inputs(self, site_sys_inputs):
        """Parse site-specific parameters and add to parameter dict.

        Parameters
        ----------
        site_sys_inputs : dict
            Optional set of site-specific SAM system inputs to complement the
            site-agnostic inputs.
        """

        if site_sys_inputs is not None:
            for k, v in site_sys_inputs.items():
                if isinstance(v, float) and np.isnan(v):
                    pass
                else:
                    self.sam_sys_inputs[k] = v

    @staticmethod
    def _is_arr_like(val):
        """Returns true if SAM data is array-like. False if scalar."""
        if isinstance(val, (int, float, str)):
            return False
        try:
            len(val)
        except TypeError:
            return False
        else:
            return True

    @classmethod
    def _is_hourly(cls, val):
        """Returns true if SAM data is hourly or sub-hourly. False otherise."""
        if not cls._is_arr_like(val):
            return False
        L = len(val)
        return L >= 8760

    def outputs_to_utc_arr(self):
        """Convert array-like SAM outputs to UTC np.ndarrays"""
        if self.outputs is not None:
            for key, output in self.outputs.items():
                if self._is_arr_like(output):
                    output = np.asarray(output)

                    if output.dtype == np.float64:
                        output = output.astype(np.float32)
                    elif output.dtype == np.int64:
                        output = output.astype(np.int32)

                    if self._is_hourly(output):
<<<<<<< HEAD
                        n_roll = int(-1 * self.meta[MetaKeyName.TIMEZONE]
                                     * self.time_interval)
=======
                        n_roll = int(
                            -1 * self.meta["timezone"] * self.time_interval
                        )
>>>>>>> d5a6c70e
                        output = np.roll(output, n_roll)

                    self.outputs[key] = output

    def collect_outputs(self, output_lookup):
        """Collect SAM output_request, convert timeseries outputs to UTC, and
        save outputs to self.outputs property.

        Parameters
        ----------
        output_lookup : dict
            Lookup dictionary mapping output keys to special output methods.
        """
        bad_requests = []
        for req in self.output_request:
            if req in output_lookup:
                self.outputs[req] = output_lookup[req]()
            elif req in self.sam_sys_inputs:
                self.outputs[req] = self.sam_sys_inputs[req]
            else:
                try:
                    self.outputs[req] = getattr(self.pysam.Outputs, req)
                except AttributeError:
                    bad_requests.append(req)

        if any(bad_requests):
            msg = ('Could not retrieve outputs "{}" from PySAM object "{}".'
                   .format(bad_requests, self.pysam))
            logger.error(msg)
            raise SAMExecutionError(msg)

        self.outputs_to_utc_arr()

    def assign_inputs(self):
        """Assign the self.sam_sys_inputs attribute to the PySAM object."""
        super().assign_inputs(copy.deepcopy(self.sam_sys_inputs))

    def execute(self):
        """Call the PySAM execute method. Raise SAMExecutionError if error.
        Include the site index if available.
        """
        try:
            self.pysam.execute()
        except Exception as e:
            msg = 'PySAM raised an error while executing: "{}"'.format(
                self.module
            )
            if self.site is not None:
                msg += " for site {}".format(self.site)
            logger.exception(msg)
            raise SAMExecutionError(msg) from e<|MERGE_RESOLUTION|>--- conflicted
+++ resolved
@@ -28,10 +28,6 @@
 )
 from rex.utilities.utilities import check_res_file
 
-<<<<<<< HEAD
-from reV.utilities import MetaKeyName
-=======
->>>>>>> d5a6c70e
 from reV.utilities.exceptions import (
     ResourceError,
     SAMExecutionError,
@@ -405,13 +401,6 @@
         try:
             setattr(getattr(self.pysam, group), key, value)
         except Exception as e:
-<<<<<<< HEAD
-            msg = ('Could not set input key "{}" to '
-                   'group "{}" in "{}".\n'
-                   'Data is: {} ({})\n'
-                   'Received the following error: "{}"'
-                   .format(key, group, self.pysam, value, type(value), e))
-=======
             msg = (
                 'Could not set input key "{}" to '
                 'group "{}" in "{}".\n'
@@ -420,7 +409,6 @@
                     key, group, self.pysam, value, type(value), e
                 )
             )
->>>>>>> d5a6c70e
             logger.exception(msg)
             raise SAMInputError(msg) from e
 
@@ -872,14 +860,9 @@
                         output = output.astype(np.int32)
 
                     if self._is_hourly(output):
-<<<<<<< HEAD
-                        n_roll = int(-1 * self.meta[MetaKeyName.TIMEZONE]
-                                     * self.time_interval)
-=======
                         n_roll = int(
                             -1 * self.meta["timezone"] * self.time_interval
                         )
->>>>>>> d5a6c70e
                         output = np.roll(output, n_roll)
 
                     self.outputs[key] = output
