--- conflicted
+++ resolved
@@ -22,10 +22,7 @@
 from reV.config.sam_config import SAMConfig
 from reV.utilities import MetaKeyName
 from reV.utilities.exceptions import ConfigError, ConfigWarning
-<<<<<<< HEAD
-=======
 from reV.utilities import SiteDataField
->>>>>>> d5a6c70e
 
 logger = logging.getLogger(__name__)
 
@@ -292,15 +289,9 @@
             names (keys) and values.
         """
 
-<<<<<<< HEAD
-        site_bool = self.df[MetaKeyName.GID] == site
-        try:
-            config_id = self.df.loc[site_bool, "config"].values[0]
-=======
         site_bool = (self.df[SiteDataField.GID] == site)
         try:
             config_id = self.df.loc[site_bool, SiteDataField.CONFIG].values[0]
->>>>>>> d5a6c70e
         except (KeyError, IndexError) as ex:
             msg = (
                 "Site {} not found in this instance of "
@@ -331,11 +322,7 @@
         -------
         _df : pd.DataFrame
             Table of sites and corresponding SAM configuration IDs.
-<<<<<<< HEAD
-            Has columns MetaKeyName.GID and 'config'.
-=======
             Has columns "gid" and 'config'.
->>>>>>> d5a6c70e
         """
         return self._df
 
@@ -420,11 +407,7 @@
             List of integer sites (resource file gids) belonging to this
             instance of ProjectPoints.
         """
-<<<<<<< HEAD
-        return self.df[MetaKeyName.GID].values.tolist()
-=======
         return self.df[SiteDataField.GID].values.tolist()
->>>>>>> d5a6c70e
 
     @property
     def sites_as_slice(self):
@@ -525,13 +508,8 @@
         Parameters
         ----------
         fname : str
-<<<<<<< HEAD
-            Project points .csv file (with path). Must have `MetaKeyName.GID`
-            and 'config' column names.
-=======
             Project points .csv file (with path). Must have 'gid' and
             'config' column names.
->>>>>>> d5a6c70e
 
         Returns
         -------
@@ -568,11 +546,7 @@
         df : pd.DataFrame
             DataFrame mapping sites (gids) to SAM technology (config)
         """
-<<<<<<< HEAD
-        df = pd.DataFrame(columns=[MetaKeyName.GID, "config"])
-=======
         df = pd.DataFrame(columns=[SiteDataField.GID, SiteDataField.CONFIG])
->>>>>>> d5a6c70e
         if isinstance(points, int):
             points = [points]
         if isinstance(points, (list, tuple, np.ndarray)):
@@ -582,11 +556,7 @@
                 logger.error(msg)
                 raise RuntimeError(msg)
 
-<<<<<<< HEAD
-            df[MetaKeyName.GID] = points
-=======
             df[SiteDataField.GID] = points
->>>>>>> d5a6c70e
         elif isinstance(points, slice):
             stop = points.stop
             if stop is None:
@@ -603,22 +573,14 @@
                 else:
                     stop = Resource(res_file).shape[1]
 
-<<<<<<< HEAD
-            df[MetaKeyName.GID] = list(range(*points.indices(stop)))
-=======
             df[SiteDataField.GID] = list(range(*points.indices(stop)))
->>>>>>> d5a6c70e
         else:
             raise TypeError(
                 "Project Points sites needs to be set as a list, "
                 "tuple, or slice, but was set as: {}".format(type(points))
             )
 
-<<<<<<< HEAD
-        df["config"] = None
-=======
         df[SiteDataField.CONFIG] = None
->>>>>>> d5a6c70e
 
         return df
 
@@ -654,16 +616,6 @@
                 "Cannot parse Project points data from {}".format(type(points))
             )
 
-<<<<<<< HEAD
-        if MetaKeyName.GID not in df.columns:
-            raise KeyError('Project points data must contain "gid" column.')
-
-        # pylint: disable=no-member
-        if "config" not in df.columns:
-            df = cls._parse_sites(points["gid"].values, res_file=res_file)
-
-        gids = df[MetaKeyName.GID].values
-=======
         if SiteDataField.GID not in df.columns:
             raise KeyError('Project points data must contain '
                            f'{SiteDataField.GID} column.')
@@ -674,7 +626,6 @@
                                   res_file=res_file)
 
         gids = df[SiteDataField.GID].values
->>>>>>> d5a6c70e
         if not np.array_equal(np.sort(gids), gids):
             msg = (
                 "WARNING: points are not in sequential order and will be "
@@ -683,13 +634,8 @@
             )
             logger.warning(msg)
             warn(msg)
-<<<<<<< HEAD
-            df["points_order"] = df.index.values
-            df = df.sort_values(MetaKeyName.GID).reset_index(drop=True)
-=======
             df['points_order'] = df.index.values
             df = df.sort_values(SiteDataField.GID).reset_index(drop=True)
->>>>>>> d5a6c70e
 
         return df
 
@@ -779,17 +725,6 @@
         ind : int
             Row index of gid in the project points dataframe.
         """
-<<<<<<< HEAD
-        if gid not in self._df[MetaKeyName.GID].values:
-            e = (
-                "Requested resource gid {} is not present in the project "
-                "points dataframe. Cannot return row index.".format(gid)
-            )
-            logger.error(e)
-            raise ConfigError(e)
-
-        ind = np.where(self._df[MetaKeyName.GID] == gid)[0][0]
-=======
         if gid not in self._df[SiteDataField.GID].values:
             e = ('Requested resource gid {} is not present in the project '
                  'points dataframe. Cannot return row index.'.format(gid))
@@ -797,7 +732,6 @@
             raise ConfigError(e)
 
         ind = np.where(self._df[SiteDataField.GID] == gid)[0][0]
->>>>>>> d5a6c70e
 
         return ind
 
@@ -807,11 +741,7 @@
         (sam_config_obj) are compatible. Update as necessary or break
         """
         # Extract unique config refences from project_points DataFrame
-<<<<<<< HEAD
-        df_configs = self.df["config"].unique()
-=======
         df_configs = self.df[SiteDataField.CONFIG].unique()
->>>>>>> d5a6c70e
         sam_configs = self.sam_inputs
 
         # Checks to make sure that the same number of SAM config files
@@ -827,13 +757,8 @@
             raise ConfigError(msg)
 
         if len(df_configs) == 1 and df_configs[0] is None:
-<<<<<<< HEAD
-            self._df["config"] = list(sam_configs)[0]
-            df_configs = self.df["config"].unique()
-=======
             self._df[SiteDataField.CONFIG] = list(sam_configs)[0]
             df_configs = self.df[SiteDataField.CONFIG].unique()
->>>>>>> d5a6c70e
 
         # Check to see if config references in project_points DataFrame
         # are valid file paths, if compare with SAM configs
@@ -863,11 +788,7 @@
             logger.error(msg)
             raise ConfigError(msg)
 
-<<<<<<< HEAD
-    def join_df(self, df2, key=MetaKeyName.GID):
-=======
     def join_df(self, df2, key=SiteDataField.GID):
->>>>>>> d5a6c70e
         """Join new df2 to the _df attribute using the _df's gid as pkey.
 
         This can be used to add site-specific data to the project_points,
@@ -887,21 +808,9 @@
         """
         # ensure df2 doesnt have any duplicate columns for suffix reasons.
         df2_cols = [c for c in df2.columns if c not in self._df or c == key]
-<<<<<<< HEAD
-        self._df = pd.merge(
-            self._df,
-            df2[df2_cols],
-            how="left",
-            left_on=MetaKeyName.GID,
-            right_on=key,
-            copy=False,
-            validate="1:1",
-        )
-=======
         self._df = pd.merge(self._df, df2[df2_cols], how='left',
                             left_on=SiteDataField.GID, right_on=key,
                             copy=False, validate='1:1')
->>>>>>> d5a6c70e
 
     def get_sites_from_config(self, config):
         """Get a site list that corresponds to a config key.
@@ -917,14 +826,8 @@
             List of sites associated with the requested configuration ID. If
             the configuration ID is not recognized, an empty list is returned.
         """
-<<<<<<< HEAD
-        sites = self.df.loc[
-            (self.df["config"] == config), MetaKeyName.GID
-        ].values
-=======
         sites = self.df.loc[(self.df[SiteDataField.CONFIG] == config),
                             SiteDataField.GID].values
->>>>>>> d5a6c70e
 
         return list(sites)
 
@@ -1096,13 +999,8 @@
         if "points_order" in pp.df:
             lat_lons = lat_lons[pp.df["points_order"].values]
 
-<<<<<<< HEAD
-        pp._df[MetaKeyName.LATITUDE] = lat_lons[:, 0]
-        pp._df[MetaKeyName.LONGITUDE] = lat_lons[:, 1]
-=======
         pp._df["latitude"] = lat_lons[:, 0]
         pp._df["longitude"] = lat_lons[:, 1]
->>>>>>> d5a6c70e
 
         return pp
 
