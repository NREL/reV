--- conflicted
+++ resolved
@@ -2,8 +2,4 @@
 reV Version number
 """
 
-<<<<<<< HEAD
-__version__ = "0.9.8"
-=======
-__version__ = "0.12.1"
->>>>>>> eb62992e
+__version__ = "0.12.1"