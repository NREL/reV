# -*- coding: utf-8 -*-
"""reV bespoke wind plant optimization tests"""
<<<<<<< HEAD

=======
>>>>>>> d5a6c70e
import copy
import json
import os
import shutil
import tempfile
import traceback
from glob import glob

import h5py
import numpy as np
import pandas as pd
import pytest
from gaps.collection import Collector
from rex import Resource

from reV import TESTDATADIR
from reV.bespoke.bespoke import BespokeSinglePlant, BespokeWindPlants
from reV.bespoke.place_turbines import PlaceTurbines
from reV.cli import main
from reV.handlers.outputs import Outputs
from reV.losses.power_curve import PowerCurveLossesMixin
from reV.losses.scheduled import ScheduledLossesMixin
from reV.SAM.generation import WindPower
from reV.supply_curve.supply_curve import SupplyCurve
from reV.supply_curve.tech_mapping import TechMapping
<<<<<<< HEAD
from reV.utilities import MetaKeyName, ModuleName
=======
from reV.utilities import MetaKeyName, ModuleName, SiteDataField
>>>>>>> d5a6c70e

pytest.importorskip("shapely")

SAM = os.path.join(TESTDATADIR, "SAM/i_windpower.json")
EXCL = os.path.join(TESTDATADIR, "ri_exclusions/ri_exclusions.h5")
RES = os.path.join(TESTDATADIR, "wtk/ri_100_wtk_{}.h5")
TM_DSET = "techmap_wtk_ri_100"
AGG_DSET = ("cf_mean", "cf_profile")

DATA_LAYERS = {
    "pct_slope": {"dset": "ri_srtm_slope", "method": "mean", "fpath": EXCL},
    "reeds_region": {
        "dset": "ri_reeds_regions",
        "method": "mode",
        "fpath": EXCL,
    },
    "padus": {"dset": "ri_padus", "method": "mode", "fpath": EXCL},
}

# note that this differs from the
<<<<<<< HEAD
EXCL_DICT = {
    "ri_srtm_slope": {"inclusion_range": (None, 5), "exclude_nodata": False},
    "ri_padus": {"exclude_values": [1], "exclude_nodata": False},
    "ri_reeds_regions": {
        "inclusion_range": (None, 400),
        "exclude_nodata": False,
    },
}
=======
EXCL_DICT = {'ri_srtm_slope': {'inclusion_range': (None, 5),
                               'exclude_nodata': False},
             'ri_padus': {'exclude_values': [1],
                          'exclude_nodata': False},
             'ri_reeds_regions': {'inclusion_range': (None, 400),
                                  'exclude_nodata': False}}
>>>>>>> d5a6c70e

with open(SAM) as f:
    SAM_SYS_INPUTS = json.load(f)

SAM_SYS_INPUTS["wind_farm_wake_model"] = 2
SAM_SYS_INPUTS["wind_farm_losses_percent"] = 0
del SAM_SYS_INPUTS["wind_resource_filename"]
TURB_RATING = np.max(SAM_SYS_INPUTS["wind_turbine_powercurve_powerout"])
SAM_CONFIGS = {"default": SAM_SYS_INPUTS}


CAP_COST_FUN = (
    "140 * system_capacity "
    "* np.exp(-system_capacity / 1E5 * 0.1 + (1 - 0.1))"
)
FOC_FUN = (
    "60 * system_capacity "
    "* np.exp(-system_capacity / 1E5 * 0.1 + (1 - 0.1))"
)
VOC_FUN = "3"
OBJECTIVE_FUNCTION = (
    "(0.0975 * capital_cost + fixed_operating_cost) "
    "/ aep + variable_operating_cost"
)


def test_turbine_placement(gid=33):
    """Test turbine placement with zero available area."""
<<<<<<< HEAD
    output_request = ("system_capacity", "cf_mean", "cf_profile")
=======
    output_request = ('system_capacity', 'cf_mean', 'cf_profile')
>>>>>>> d5a6c70e
    with tempfile.TemporaryDirectory() as td:
        res_fp = os.path.join(td, "ri_100_wtk_{}.h5")
        excl_fp = os.path.join(td, "ri_exclusions.h5")
        shutil.copy(EXCL, excl_fp)
        shutil.copy(RES.format(2012), res_fp.format(2012))
        shutil.copy(RES.format(2013), res_fp.format(2013))
        res_fp = res_fp.format("*")

        sam_sys_inputs = copy.deepcopy(SAM_SYS_INPUTS)
        sam_sys_inputs["fixed_operating_cost_multiplier"] = 2
        sam_sys_inputs["variable_operating_cost_multiplier"] = 5

        TechMapping.run(excl_fp, RES.format(2012), dset=TM_DSET, max_workers=1)
        bsp = BespokeSinglePlant(
            gid,
            excl_fp,
            res_fp,
            TM_DSET,
            sam_sys_inputs,
            OBJECTIVE_FUNCTION,
            CAP_COST_FUN,
            FOC_FUN,
            VOC_FUN,
            excl_dict=EXCL_DICT,
            output_request=output_request,
        )

        place_optimizer = bsp.plant_optimizer
        assert place_optimizer.turbine_x is None
        assert place_optimizer.turbine_y is None
        assert place_optimizer.nturbs is None
        assert place_optimizer.capacity is None
        assert place_optimizer.area is None
        assert place_optimizer.aep is None
        assert place_optimizer.capital_cost is None
        assert place_optimizer.fixed_operating_cost is None
        assert place_optimizer.variable_operating_cost is None
        assert place_optimizer.objective is None
        place_optimizer.place_turbines(max_time=5)

        assert place_optimizer.nturbs == len(place_optimizer.turbine_x)
        assert (
            place_optimizer.capacity
            == place_optimizer.nturbs * place_optimizer.turbine_capacity
        )
        assert place_optimizer.area == place_optimizer.full_polygons.area / 1e6
        assert (
            place_optimizer.capacity_density
            == place_optimizer.capacity / place_optimizer.area / 1e3
        )

        place_optimizer.wind_plant["wind_farm_xCoordinates"] = (
            place_optimizer.turbine_x
        )
        place_optimizer.wind_plant["wind_farm_yCoordinates"] = (
            place_optimizer.turbine_y
        )
        place_optimizer.wind_plant["system_capacity"] = (
            place_optimizer.capacity
        )
        place_optimizer.wind_plant.assign_inputs()
        place_optimizer.wind_plant.execute()

        assert (
            place_optimizer.aep == place_optimizer.wind_plant.annual_energy()
        )

        # pylint: disable=W0641
        system_capacity = place_optimizer.capacity
        # pylint: disable=W0641
        aep = place_optimizer.aep
        # pylint: disable=W0123
        capital_cost = eval(CAP_COST_FUN, globals(), locals())
        fixed_operating_cost = eval(FOC_FUN, globals(), locals()) * 2
        variable_operating_cost = eval(VOC_FUN, globals(), locals()) * 5
        # pylint: disable=W0123
        assert place_optimizer.objective == eval(
            OBJECTIVE_FUNCTION, globals(), locals()
        )
        assert place_optimizer.capital_cost == capital_cost
        assert place_optimizer.fixed_operating_cost == fixed_operating_cost
        assert (
            place_optimizer.variable_operating_cost == variable_operating_cost
        )

        bsp.close()


def test_zero_area(gid=33):
    """Test turbine placement with zero available area."""
<<<<<<< HEAD
    output_request = ("system_capacity", "cf_mean", "cf_profile")
=======
    output_request = ('system_capacity', 'cf_mean',
                      'cf_profile')
>>>>>>> d5a6c70e

    objective_function = (
        "(0.0975 * capital_cost + fixed_operating_cost) "
        "/ (aep + 1E-6) + variable_operating_cost"
    )

    with tempfile.TemporaryDirectory() as td:
        res_fp = os.path.join(td, "ri_100_wtk_{}.h5")
        excl_fp = os.path.join(td, "ri_exclusions.h5")
        shutil.copy(EXCL, excl_fp)
        shutil.copy(RES.format(2012), res_fp.format(2012))
        shutil.copy(RES.format(2013), res_fp.format(2013))
        res_fp = res_fp.format("*")

        TechMapping.run(excl_fp, RES.format(2012), dset=TM_DSET, max_workers=1)
        bsp = BespokeSinglePlant(
            gid,
            excl_fp,
            res_fp,
            TM_DSET,
            SAM_SYS_INPUTS,
            objective_function,
            CAP_COST_FUN,
            FOC_FUN,
            VOC_FUN,
            excl_dict=EXCL_DICT,
            output_request=output_request,
        )

        optimizer = bsp.plant_optimizer
        optimizer.include_mask = np.zeros_like(optimizer.include_mask)
        optimizer.place_turbines(max_time=5)

        # pylint: disable=W0123
        assert len(optimizer.turbine_x) == 0
        assert len(optimizer.turbine_y) == 0
        assert optimizer.nturbs == 0
        assert optimizer.capacity == 0
        assert optimizer.area == 0
        assert optimizer.capacity_density == 0
        assert optimizer.objective == eval(VOC_FUN)
        assert optimizer.capital_cost == 0
        assert optimizer.fixed_operating_cost == 0

        bsp.close()


def test_correct_turb_location(gid=33):
    """Test turbine location is reported correctly."""
<<<<<<< HEAD
    output_request = ("system_capacity", "cf_mean", "cf_profile")
=======
    output_request = ('system_capacity', 'cf_mean',
                      'cf_profile')
>>>>>>> d5a6c70e

    objective_function = (
        "(0.0975 * capital_cost + fixed_operating_cost) "
        "/ (aep + 1E-6) + variable_operating_cost"
    )

    with tempfile.TemporaryDirectory() as td:
        res_fp = os.path.join(td, "ri_100_wtk_{}.h5")
        excl_fp = os.path.join(td, "ri_exclusions.h5")
        shutil.copy(EXCL, excl_fp)
        shutil.copy(RES.format(2012), res_fp.format(2012))
        shutil.copy(RES.format(2013), res_fp.format(2013))
        res_fp = res_fp.format("*")

        TechMapping.run(excl_fp, RES.format(2012), dset=TM_DSET, max_workers=1)
        bsp = BespokeSinglePlant(
            gid,
            excl_fp,
            res_fp,
            TM_DSET,
            SAM_SYS_INPUTS,
            objective_function,
            CAP_COST_FUN,
            FOC_FUN,
            VOC_FUN,
            excl_dict=EXCL_DICT,
            output_request=output_request,
        )

        include_mask = np.zeros_like(bsp.include_mask)
        include_mask[1, -2] = 1
        pt = PlaceTurbines(
            bsp.wind_plant_pd,
            bsp.objective_function,
            bsp.capital_cost_function,
            bsp.fixed_operating_cost_function,
            bsp.variable_operating_cost_function,
            include_mask,
            pixel_side_length=90,
            min_spacing=45,
        )

        pt.define_exclusions()
        pt.initialize_packing()

        assert pt.x_locations[0] == 62 * 90
        assert pt.y_locations[0] == 62 * 90

        bsp.close()


def test_packing_algorithm(gid=33):
    """Test turbine placement with zero available area."""
    output_request = ()
    cap_cost_fun = ""
    foc_fun = ""
    voc_fun = ""
    objective_function = ""
    with tempfile.TemporaryDirectory() as td:
        res_fp = os.path.join(td, "ri_100_wtk_{}.h5")
        excl_fp = os.path.join(td, "ri_exclusions.h5")
        shutil.copy(EXCL, excl_fp)
        shutil.copy(RES.format(2012), res_fp.format(2012))
        shutil.copy(RES.format(2013), res_fp.format(2013))
        res_fp = res_fp.format("*")

        TechMapping.run(excl_fp, RES.format(2012), dset=TM_DSET, max_workers=1)
        bsp = BespokeSinglePlant(
            gid,
            excl_fp,
            res_fp,
            TM_DSET,
            SAM_SYS_INPUTS,
            objective_function,
            cap_cost_fun,
            foc_fun,
            voc_fun,
            ga_kwargs={"max_time": 5},
            excl_dict=EXCL_DICT,
            output_request=output_request,
        )

        optimizer = bsp.plant_optimizer
        optimizer.define_exclusions()
        optimizer.initialize_packing()

        assert len(optimizer.x_locations) < 165
        assert len(optimizer.x_locations) > 145
        assert np.sum(optimizer.include_mask) == (
            optimizer.safe_polygons.area / (optimizer.pixel_side_length**2)
        )

        bsp.close()


def test_bespoke_points():
    """Test the bespoke points input options"""
    # pylint: disable=W0612
<<<<<<< HEAD
    points = pd.DataFrame(
        {MetaKeyName.GID: [33, 34, 35], "config": ["default"] * 3}
    )
    pp = BespokeWindPlants._parse_points(points, {"default": SAM})
=======
    points = pd.DataFrame({SiteDataField.GID: [33, 34, 35],
                           SiteDataField.CONFIG: ['default'] * 3})
    pp = BespokeWindPlants._parse_points(points, {'default': SAM})
>>>>>>> d5a6c70e
    assert len(pp) == 3
    for gid in pp.gids:
        assert pp[gid][0] == "default"

    points = pd.DataFrame({MetaKeyName.GID: [33, 34, 35]})
<<<<<<< HEAD
    pp = BespokeWindPlants._parse_points(points, {"default": SAM})
    assert len(pp) == 3
    assert "config" in pp.df.columns
=======
    pp = BespokeWindPlants._parse_points(points, {'default': SAM})
    assert len(pp) == 3
    assert SiteDataField.CONFIG in pp.df.columns
>>>>>>> d5a6c70e
    for gid in pp.gids:
        assert pp[gid][0] == "default"


def test_single(gid=33):
    """Test a single wind plant bespoke optimization run"""
<<<<<<< HEAD
    output_request = ("system_capacity", "cf_mean", "cf_profile")
=======
    output_request = ('system_capacity', 'cf_mean',
                      'cf_profile')
>>>>>>> d5a6c70e
    with tempfile.TemporaryDirectory() as td:
        res_fp = os.path.join(td, "ri_100_wtk_{}.h5")
        excl_fp = os.path.join(td, "ri_exclusions.h5")
        shutil.copy(EXCL, excl_fp)
        shutil.copy(RES.format(2012), res_fp.format(2012))
        shutil.copy(RES.format(2013), res_fp.format(2013))
        res_fp = res_fp.format("*")

        TechMapping.run(excl_fp, RES.format(2012), dset=TM_DSET, max_workers=1)
        bsp = BespokeSinglePlant(
            gid,
            excl_fp,
            res_fp,
            TM_DSET,
            SAM_SYS_INPUTS,
            OBJECTIVE_FUNCTION,
            CAP_COST_FUN,
            FOC_FUN,
            VOC_FUN,
            ga_kwargs={"max_time": 5},
            excl_dict=EXCL_DICT,
            output_request=output_request,
        )

        out = bsp.run_plant_optimization()
        out = bsp.run_wind_plant_ts()

<<<<<<< HEAD
        assert "cf_profile-2012" in out
        assert "cf_profile-2013" in out
        assert "cf_mean-2012" in out
        assert "cf_mean-2013" in out
        assert "cf_mean-means" in out
        assert "annual_energy-2012" in out
        assert "annual_energy-2013" in out
        assert "annual_energy-means" in out

        assert (
            TURB_RATING * bsp.meta["n_turbines"].values[0]
            == out["system_capacity"]
        )
        x_coords = json.loads(bsp.meta[MetaKeyName.TURBINE_X_COORDS].values[0])
        y_coords = json.loads(bsp.meta[MetaKeyName.TURBINE_Y_COORDS].values[0])
        assert bsp.meta["n_turbines"].values[0] == len(x_coords)
        assert bsp.meta["n_turbines"].values[0] == len(y_coords)
=======
        assert 'cf_profile-2012' in out
        assert 'cf_profile-2013' in out
        assert 'cf_mean-2012' in out
        assert 'cf_mean-2013' in out
        assert 'cf_mean-means' in out
        assert 'annual_energy-2012' in out
        assert 'annual_energy-2013' in out
        assert 'annual_energy-means' in out

        assert (TURB_RATING * bsp.meta['n_turbines'].values[0]
                == out['system_capacity'])
        x_coords = json.loads(bsp.meta[MetaKeyName.TURBINE_X_COORDS].values[0])
        y_coords = json.loads(bsp.meta[MetaKeyName.TURBINE_Y_COORDS].values[0])
        assert bsp.meta['n_turbines'].values[0] == len(x_coords)
        assert bsp.meta['n_turbines'].values[0] == len(y_coords)
>>>>>>> d5a6c70e

        for y in (2012, 2013):
            cf = out[f"cf_profile-{y}"]
            assert cf.min() == 0
            assert cf.max() == 1
            assert np.allclose(cf.mean(), out[f"cf_mean-{y}"])

        # simple windpower obj for comparison
        wp_sam_config = bsp.sam_sys_inputs
<<<<<<< HEAD
        wp_sam_config["wind_farm_wake_model"] = 0
        wp_sam_config["wake_int_loss"] = 0
        wp_sam_config["wind_farm_xCoordinates"] = [0]
        wp_sam_config["wind_farm_yCoordinates"] = [0]
        wp_sam_config["system_capacity"] = TURB_RATING
=======
        wp_sam_config['wind_farm_wake_model'] = 0
        wp_sam_config['wake_int_loss'] = 0
        wp_sam_config['wind_farrm_xCoordinates'] = [0]
        wp_sam_config['wind_farrm_yCoordinates'] = [0]
        wp_sam_config['system_capacity'] = TURB_RATING
>>>>>>> d5a6c70e
        res_df = bsp.res_df[(bsp.res_df.index.year == 2012)].copy()
        wp = WindPower(
            res_df, bsp.meta, wp_sam_config, output_request=bsp._out_req
        )
        wp.run()

        # make sure the wind resource was loaded correctly
        res_ideal = np.array(wp["wind_resource_data"]["data"])
        bsp_2012 = bsp.wind_plant_ts[2012]
        res_bsp = np.array(bsp_2012["wind_resource_data"]["data"])
        ws_ideal = res_ideal[:, 2]
        ws_bsp = res_bsp[:, 2]
        assert np.allclose(ws_ideal, ws_bsp)

        # make sure that the zero-losses analysis has greater CF
        cf_bespoke = out["cf_profile-2012"]
        cf_ideal = wp.outputs["cf_profile"]
        diff = cf_ideal - cf_bespoke
        assert all(diff > -0.00001)
        assert diff.mean() > 0.02

        bsp.close()


def test_extra_outputs(gid=33):
    """Test running bespoke single farm optimization with lcoe requests"""
<<<<<<< HEAD
    output_request = ("system_capacity", "cf_mean", "cf_profile", "lcoe_fcr")
=======
    output_request = ('system_capacity', 'cf_mean',
                      'cf_profile', 'lcoe_fcr')
>>>>>>> d5a6c70e

    objective_function = (
        "(fixed_charge_rate * capital_cost + fixed_operating_cost) "
        "/ aep + variable_operating_cost"
    )

    with tempfile.TemporaryDirectory() as td:
        res_fp = os.path.join(td, "ri_100_wtk_{}.h5")
        excl_fp = os.path.join(td, "ri_exclusions.h5")
        shutil.copy(EXCL, excl_fp)
        shutil.copy(RES.format(2012), res_fp.format(2012))
        shutil.copy(RES.format(2013), res_fp.format(2013))
        res_fp = res_fp.format("*")

        TechMapping.run(excl_fp, RES.format(2012), dset=TM_DSET, max_workers=1)

        with pytest.raises(KeyError):
            bsp = BespokeSinglePlant(
                gid,
                excl_fp,
                res_fp,
                TM_DSET,
                SAM_SYS_INPUTS,
                objective_function,
                CAP_COST_FUN,
                FOC_FUN,
                VOC_FUN,
                ga_kwargs={"max_time": 5},
                excl_dict=EXCL_DICT,
                output_request=output_request,
            )

        sam_sys_inputs = copy.deepcopy(SAM_SYS_INPUTS)
        sam_sys_inputs["fixed_charge_rate"] = 0.0975
        test_eos_cap = 200_000
        bsp = BespokeSinglePlant(
            gid,
            excl_fp,
            res_fp,
            TM_DSET,
            sam_sys_inputs,
            objective_function,
            CAP_COST_FUN,
            FOC_FUN,
            VOC_FUN,
            ga_kwargs={"max_time": 5},
            excl_dict=EXCL_DICT,
            output_request=output_request,
            data_layers=copy.deepcopy(DATA_LAYERS),
            eos_mult_baseline_cap_mw=test_eos_cap * 1e-3,
        )

        out = bsp.run_plant_optimization()
        out = bsp.run_wind_plant_ts()
        bsp.agg_data_layers()

        assert "lcoe_fcr-2012" in out
        assert "lcoe_fcr-2013" in out
        assert "lcoe_fcr-means" in out

        assert MetaKeyName.CAPACITY in bsp.meta
        assert MetaKeyName.MEAN_CF in bsp.meta
        assert MetaKeyName.MEAN_LCOE in bsp.meta

        assert "pct_slope" in bsp.meta
        assert "reeds_region" in bsp.meta
        assert "padus" in bsp.meta

        out = None
        data_layers = copy.deepcopy(DATA_LAYERS)
        for layer in data_layers:
            data_layers[layer].pop("fpath", None)

        for layer in data_layers:
            assert "fpath" not in data_layers[layer]

        bsp = BespokeSinglePlant(
            gid,
            excl_fp,
            res_fp,
            TM_DSET,
            sam_sys_inputs,
            objective_function,
            CAP_COST_FUN,
            FOC_FUN,
            VOC_FUN,
            ga_kwargs={"max_time": 5},
            excl_dict=EXCL_DICT,
            output_request=output_request,
            data_layers=data_layers,
        )

        out = bsp.run_plant_optimization()
        out = bsp.run_wind_plant_ts()
        bsp.agg_data_layers()

        assert "lcoe_fcr-2012" in out
        assert "lcoe_fcr-2013" in out
        assert "lcoe_fcr-means" in out

        assert MetaKeyName.CAPACITY in bsp.meta
        assert MetaKeyName.MEAN_CF in bsp.meta
        assert MetaKeyName.MEAN_LCOE in bsp.meta

        assert "pct_slope" in bsp.meta
        assert "reeds_region" in bsp.meta
        assert "padus" in bsp.meta

<<<<<<< HEAD
        assert "eos_mult" in bsp.meta
        assert "reg_mult" in bsp.meta
        assert np.allclose(bsp.meta["reg_mult"], 1)

        n_turbs = round(test_eos_cap / TURB_RATING)
        test_eos_cap_kw = n_turbs * TURB_RATING
        baseline_cost = (
            140
            * test_eos_cap_kw
            * np.exp(-test_eos_cap_kw / 1e5 * 0.1 + (1 - 0.1))
        )
        eos_mult = (
            bsp.plant_optimizer.capital_cost
            / bsp.plant_optimizer.capacity
            / (baseline_cost / test_eos_cap_kw)
        )
        assert np.allclose(bsp.meta["eos_mult"], eos_mult)
=======
        assert MetaKeyName.EOS_MULT in bsp.meta
        assert MetaKeyName.REG_MULT in bsp.meta
        assert np.allclose(bsp.meta[MetaKeyName.REG_MULT], 1)

        n_turbs = round(test_eos_cap / TURB_RATING)
        test_eos_cap_kw = n_turbs * TURB_RATING
        baseline_cost = (140 * test_eos_cap_kw
                         * np.exp(-test_eos_cap_kw / 1E5 * 0.1 + (1 - 0.1)))
        eos_mult = (bsp.plant_optimizer.capital_cost
                    / bsp.plant_optimizer.capacity
                    / (baseline_cost / test_eos_cap_kw))
        assert np.allclose(bsp.meta[MetaKeyName.EOS_MULT], eos_mult)
>>>>>>> d5a6c70e

        bsp.close()


def test_bespoke():
    """Test bespoke optimization with multiple plants, parallel processing, and
<<<<<<< HEAD
    file output."""
    output_request = (
        "system_capacity",
        "cf_mean",
        "cf_profile",
        "extra_unused_data",
        "winddirection",
        "windspeed",
        "ws_mean",
    )
=======
    file output. """
    output_request = ('system_capacity', 'cf_mean',
                      'cf_profile',
                      'extra_unused_data', 'winddirection', 'windspeed',
                      'ws_mean')
>>>>>>> d5a6c70e

    with tempfile.TemporaryDirectory() as td:
        out_fpath_request = os.path.join(td, "wind")
        out_fpath_truth = os.path.join(td, "wind_bespoke.h5")
        res_fp = os.path.join(td, "ri_100_wtk_{}.h5")
        excl_fp = os.path.join(td, "ri_exclusions.h5")
        shutil.copy(EXCL, excl_fp)
        shutil.copy(RES.format(2012), res_fp.format(2012))
        shutil.copy(RES.format(2013), res_fp.format(2013))
        res_fp = res_fp.format("*")
        # both 33 and 35 are included, 37 is fully excluded
<<<<<<< HEAD
        points = pd.DataFrame(
            {
                MetaKeyName.GID: [33, 35],
                "config": ["default"] * 2,
                "extra_unused_data": [0, 42],
            }
        )
        fully_excluded_points = pd.DataFrame(
            {
                MetaKeyName.GID: [37],
                "config": ["default"],
                "extra_unused_data": [0],
            }
        )
=======
        points = pd.DataFrame({SiteDataField.GID: [33, 35],
                               SiteDataField.CONFIG: ['default'] * 2,
                               'extra_unused_data': [0, 42]})
        fully_excluded_points = pd.DataFrame(
            {SiteDataField.GID: [37],
             SiteDataField.CONFIG: ['default'],
             'extra_unused_data': [0]})
>>>>>>> d5a6c70e

        TechMapping.run(excl_fp, RES.format(2012), dset=TM_DSET, max_workers=1)

        # test no outputs
        with pytest.warns(UserWarning) as record:
            assert not os.path.exists(out_fpath_truth)
            bsp = BespokeWindPlants(
                excl_fp,
                res_fp,
                TM_DSET,
                OBJECTIVE_FUNCTION,
                CAP_COST_FUN,
                FOC_FUN,
                VOC_FUN,
                fully_excluded_points,
                SAM_CONFIGS,
                ga_kwargs={"max_time": 5},
                excl_dict=EXCL_DICT,
                output_request=output_request,
            )
            test_fpath = bsp.run(max_workers=2, out_fpath=out_fpath_request)
            assert out_fpath_truth == test_fpath
            assert "points are excluded" in str(record[0].message)

        assert not os.path.exists(out_fpath_truth)
        bsp = BespokeWindPlants(
            excl_fp,
            res_fp,
            TM_DSET,
            OBJECTIVE_FUNCTION,
            CAP_COST_FUN,
            FOC_FUN,
            VOC_FUN,
            points,
            SAM_CONFIGS,
            ga_kwargs={"max_time": 5},
            excl_dict=EXCL_DICT,
            output_request=output_request,
        )
        test_fpath = bsp.run(max_workers=2, out_fpath=out_fpath_request)
        assert out_fpath_truth == test_fpath
        assert os.path.exists(out_fpath_truth)
        with Resource(out_fpath_truth) as f:
            meta = f.meta
            assert len(meta) <= len(points)
            assert MetaKeyName.SC_POINT_GID in meta
            assert MetaKeyName.TURBINE_X_COORDS in meta
            assert MetaKeyName.TURBINE_Y_COORDS in meta
<<<<<<< HEAD
            assert "possible_x_coords" in meta
            assert "possible_y_coords" in meta
            assert MetaKeyName.RES_GIDS in meta

            dsets_1d = (
                "system_capacity",
                "cf_mean-2012",
                "annual_energy-2012",
                "cf_mean-means",
                "extra_unused_data-2012",
                "ws_mean",
            )
=======
            assert 'possible_x_coords' in meta
            assert 'possible_y_coords' in meta
            assert MetaKeyName.RES_GIDS in meta

            dsets_1d = ('system_capacity', 'cf_mean-2012',
                        'annual_energy-2012', 'cf_mean-means',
                        'extra_unused_data-2012', 'ws_mean')
>>>>>>> d5a6c70e
            for dset in dsets_1d:
                assert dset in list(f)
                assert isinstance(f[dset], np.ndarray)
                assert len(f[dset].shape) == 1
                assert len(f[dset]) == len(meta)
                assert f[dset].any()  # not all zeros

            dsets_2d = (
                "cf_profile-2012",
                "cf_profile-2013",
                "windspeed-2012",
                "windspeed-2013",
            )
            for dset in dsets_2d:
                assert dset in list(f)
                assert isinstance(f[dset], np.ndarray)
                assert len(f[dset].shape) == 2
                assert len(f[dset]) == 8760
                assert f[dset].shape[1] == len(meta)
                assert f[dset].any()  # not all zeros

        out_fpath_pre = os.path.join(td, "bespoke_out_pre.h5")
        bsp = BespokeWindPlants(
            excl_fp,
            res_fp,
            TM_DSET,
            OBJECTIVE_FUNCTION,
            CAP_COST_FUN,
            FOC_FUN,
            VOC_FUN,
            points,
            SAM_CONFIGS,
            ga_kwargs={"max_time": 1},
            excl_dict=EXCL_DICT,
            output_request=output_request,
            pre_load_data=True,
        )
        bsp.run(max_workers=1, out_fpath=out_fpath_pre)

        with Resource(out_fpath_truth) as f1, Resource(out_fpath_pre) as f2:
            assert np.allclose(
                f1["winddirection-2012"], f2["winddirection-2012"]
            )
            assert np.allclose(f1["ws_mean"], f2["ws_mean"])


def test_collect_bespoke():
    """Test the collection of multiple chunked bespoke files."""
    with tempfile.TemporaryDirectory() as td:
        source_dir = os.path.join(TESTDATADIR, "bespoke/")
        source_pattern = source_dir + "/test_bespoke*.h5"
        source_fps = sorted(glob(source_pattern))
        assert len(source_fps) > 1

        h5_file = os.path.join(td, "collection.h5")
        collector = Collector(h5_file, source_pattern, None)
        collector.collect("cf_profile-2012")

        with Resource(h5_file) as fout:
            meta = fout.meta
<<<<<<< HEAD
            assert all(
                meta[MetaKeyName.GID].values
                == sorted(meta[MetaKeyName.GID].values)
            )
=======
            assert all(meta[MetaKeyName.GID].values ==
                       sorted(meta[MetaKeyName.GID].values))
>>>>>>> d5a6c70e
            ti = fout.time_index
            assert len(ti) == 8760
            assert "time_index-2012" in fout
            assert "time_index-2013" in fout
            data = fout["cf_profile-2012"]

        for fp in source_fps:
            with Resource(fp) as source:
<<<<<<< HEAD
                assert all(
                    np.isin(
                        source.meta[MetaKeyName.GID].values,
                        meta[MetaKeyName.GID].values,
                    )
                )
                for isource, gid in enumerate(
                    source.meta[MetaKeyName.GID].values
                ):
                    iout = np.where(meta[MetaKeyName.GID].values == gid)[0]
                    truth = source["cf_profile-2012", :, isource].flatten()
=======
                assert all(np.isin(source.meta[MetaKeyName.GID].values,
                                   meta[MetaKeyName.GID].values))
                for isource, gid in enumerate(
                        source.meta[MetaKeyName.GID].values):
                    iout = np.where(meta[MetaKeyName.GID].values == gid)[0]
                    truth = source['cf_profile-2012', :, isource].flatten()
>>>>>>> d5a6c70e
                    test = data[:, iout].flatten()
                    assert np.allclose(truth, test)


def test_consistent_eval_namespace(gid=33):
    """Test that all the same variables are available for every eval."""
<<<<<<< HEAD
    output_request = ("system_capacity", "cf_mean", "cf_profile")
=======
    output_request = ('system_capacity', 'cf_mean',
                      'cf_profile')
>>>>>>> d5a6c70e
    cap_cost_fun = "2000"
    foc_fun = "0"
    voc_fun = "0"
    objective_function = (
        "n_turbines + id(self.wind_plant) "
        "+ system_capacity + capital_cost + aep"
    )
    with tempfile.TemporaryDirectory() as td:
        res_fp = os.path.join(td, "ri_100_wtk_{}.h5")
        excl_fp = os.path.join(td, "ri_exclusions.h5")
        shutil.copy(EXCL, excl_fp)
        shutil.copy(RES.format(2012), res_fp.format(2012))
        shutil.copy(RES.format(2013), res_fp.format(2013))
        res_fp = res_fp.format("*")

        TechMapping.run(excl_fp, RES.format(2012), dset=TM_DSET, max_workers=1)
        bsp = BespokeSinglePlant(
            gid,
            excl_fp,
            res_fp,
            TM_DSET,
            SAM_SYS_INPUTS,
            objective_function,
            cap_cost_fun,
            foc_fun,
            voc_fun,
            ga_kwargs={"max_time": 5},
            excl_dict=EXCL_DICT,
            output_request=output_request,
        )
        _ = bsp.run_plant_optimization()

        assert bsp.meta["bespoke_aep"].values[0] == bsp.plant_optimizer.aep
        assert (
            bsp.meta["bespoke_objective"].values[0]
            == bsp.plant_optimizer.objective
        )

        bsp.close()


def test_bespoke_supply_curve():
    """Test supply curve compute from a bespoke output that acts as the
    traditional reV-sc-aggregation output table."""

    bespoke_sample_fout = os.path.join(
        TESTDATADIR, "bespoke/test_bespoke_node00.h5"
    )

    normal_path = os.path.join(TESTDATADIR, "sc_out/baseline_agg_summary.csv")
    normal_sc_points = pd.read_csv(normal_path)

    with tempfile.TemporaryDirectory() as td:
        bespoke_sc_fp = os.path.join(td, "bespoke_out.h5")
        shutil.copy(bespoke_sample_fout, bespoke_sc_fp)
        with h5py.File(bespoke_sc_fp, "a") as f:
            del f["meta"]
        with Outputs(bespoke_sc_fp, mode="a") as f:
            bespoke_meta = normal_sc_points.copy()
            bespoke_meta = bespoke_meta.drop(MetaKeyName.SC_GID, axis=1)
            f.meta = bespoke_meta

        # this is basically copied from test_supply_curve_compute.py
        trans_tables = [
            os.path.join(TESTDATADIR, "trans_tables", f"costs_RI_{cap}MW.csv")
            for cap in [100, 200, 400, 1000]
        ]

        sc = SupplyCurve(bespoke_sc_fp, trans_tables)
        sc_full = sc.full_sort(fcr=0.1, avail_cap_frac=0.1)

<<<<<<< HEAD
        assert all(
            gid in sc_full[MetaKeyName.SC_GID]
            for gid in normal_sc_points[MetaKeyName.SC_GID]
        )
=======
        assert all(gid in sc_full[MetaKeyName.SC_GID]
                   for gid in normal_sc_points[MetaKeyName.SC_GID])
>>>>>>> d5a6c70e
        for _, inp_row in normal_sc_points.iterrows():
            sc_gid = inp_row[MetaKeyName.SC_GID]
            assert sc_gid in sc_full[MetaKeyName.SC_GID]
            test_ind = np.where(sc_full[MetaKeyName.SC_GID] == sc_gid)[0]
            assert len(test_ind) == 1
            test_row = sc_full.iloc[test_ind]
<<<<<<< HEAD
            assert (
                test_row["total_lcoe"].values[0]
                > inp_row[MetaKeyName.MEAN_LCOE]
            )
=======
            assert (test_row['total_lcoe'].values[0] >
                    inp_row[MetaKeyName.MEAN_LCOE])
>>>>>>> d5a6c70e

    fpath_baseline = os.path.join(TESTDATADIR, "sc_out/sc_full_lc.csv")
    sc_baseline = pd.read_csv(fpath_baseline)
    assert np.allclose(sc_baseline["total_lcoe"], sc_full["total_lcoe"])


@pytest.mark.parametrize("wlm", [2, 100])
def test_wake_loss_multiplier(wlm):
    """Test wake loss multiplier."""
<<<<<<< HEAD
    output_request = ("system_capacity", "cf_mean", "cf_profile")
=======
    output_request = ('system_capacity', 'cf_mean',
                      'cf_profile')
>>>>>>> d5a6c70e
    with tempfile.TemporaryDirectory() as td:
        res_fp = os.path.join(td, "ri_100_wtk_{}.h5")
        excl_fp = os.path.join(td, "ri_exclusions.h5")
        shutil.copy(EXCL, excl_fp)
        shutil.copy(RES.format(2012), res_fp.format(2012))
        shutil.copy(RES.format(2013), res_fp.format(2013))
        res_fp = res_fp.format("*")

        TechMapping.run(excl_fp, RES.format(2012), dset=TM_DSET, max_workers=1)
        bsp = BespokeSinglePlant(
            33,
            excl_fp,
            res_fp,
            TM_DSET,
            SAM_SYS_INPUTS,
            OBJECTIVE_FUNCTION,
            CAP_COST_FUN,
            FOC_FUN,
            VOC_FUN,
            excl_dict=EXCL_DICT,
            output_request=output_request,
        )

        optimizer = bsp.plant_optimizer
        optimizer.define_exclusions()
        optimizer.initialize_packing()

        optimizer.wind_plant["wind_farm_xCoordinates"] = optimizer.x_locations
        optimizer.wind_plant["wind_farm_yCoordinates"] = optimizer.y_locations

        system_capacity = (
            len(optimizer.x_locations) * optimizer.turbine_capacity
        )
        optimizer.wind_plant["system_capacity"] = system_capacity

        optimizer.wind_plant.assign_inputs()
        optimizer.wind_plant.execute()
        aep = optimizer._aep_after_scaled_wake_losses()
        bsp.close()

        bsp = BespokeSinglePlant(
            33,
            excl_fp,
            res_fp,
            TM_DSET,
            SAM_SYS_INPUTS,
            OBJECTIVE_FUNCTION,
            CAP_COST_FUN,
            FOC_FUN,
            VOC_FUN,
            excl_dict=EXCL_DICT,
            output_request=output_request,
            wake_loss_multiplier=wlm,
        )

        optimizer2 = bsp.plant_optimizer
        optimizer2.wind_plant["wind_farm_xCoordinates"] = optimizer.x_locations
        optimizer2.wind_plant["wind_farm_yCoordinates"] = optimizer.y_locations

        system_capacity = (
            len(optimizer.x_locations) * optimizer.turbine_capacity
        )
        optimizer2.wind_plant["system_capacity"] = system_capacity

        optimizer2.wind_plant.assign_inputs()
        optimizer2.wind_plant.execute()
        aep_wlm = optimizer2._aep_after_scaled_wake_losses()
        bsp.close()

    assert aep > aep_wlm
    assert aep_wlm >= 0


def test_bespoke_wind_plant_with_power_curve_losses():
    """Test bespoke ``wind_plant`` with power curve losses."""
<<<<<<< HEAD
    output_request = ("system_capacity", "cf_mean", "cf_profile")
=======
    output_request = ('system_capacity', 'cf_mean',
                      'cf_profile')
>>>>>>> d5a6c70e
    with tempfile.TemporaryDirectory() as td:
        res_fp = os.path.join(td, "ri_100_wtk_{}.h5")
        excl_fp = os.path.join(td, "ri_exclusions.h5")
        shutil.copy(EXCL, excl_fp)
        shutil.copy(RES.format(2012), res_fp.format(2012))
        shutil.copy(RES.format(2013), res_fp.format(2013))
        res_fp = res_fp.format("*")

        TechMapping.run(excl_fp, RES.format(2012), dset=TM_DSET, max_workers=1)
        bsp = BespokeSinglePlant(
            33,
            excl_fp,
            res_fp,
            TM_DSET,
            SAM_SYS_INPUTS,
            OBJECTIVE_FUNCTION,
            CAP_COST_FUN,
            FOC_FUN,
            VOC_FUN,
            excl_dict=EXCL_DICT,
            output_request=output_request,
        )

        optimizer = bsp.plant_optimizer
        optimizer.wind_plant["wind_farm_xCoordinates"] = [1000, -1000]
        optimizer.wind_plant["wind_farm_yCoordinates"] = [1000, -1000]
        cap = 2 * optimizer.turbine_capacity
        optimizer.wind_plant["system_capacity"] = cap

        optimizer.wind_plant.assign_inputs()
        optimizer.wind_plant.execute()
        aep = optimizer._aep_after_scaled_wake_losses()
        bsp.close()

        sam_inputs = copy.deepcopy(SAM_SYS_INPUTS)
        sam_inputs[PowerCurveLossesMixin.POWER_CURVE_CONFIG_KEY] = {
            "target_losses_percent": 10,
            "transformation": "exponential_stretching",
        }
        bsp = BespokeSinglePlant(
            33,
            excl_fp,
            res_fp,
            TM_DSET,
            sam_inputs,
            OBJECTIVE_FUNCTION,
            CAP_COST_FUN,
            FOC_FUN,
            VOC_FUN,
            excl_dict=EXCL_DICT,
            output_request=output_request,
        )

        optimizer2 = bsp.plant_optimizer
        optimizer2.wind_plant["wind_farm_xCoordinates"] = [1000, -1000]
        optimizer2.wind_plant["wind_farm_yCoordinates"] = [1000, -1000]
        cap = 2 * optimizer2.turbine_capacity
        optimizer2.wind_plant["system_capacity"] = cap

        optimizer2.wind_plant.assign_inputs()
        optimizer2.wind_plant.execute()
        aep_losses = optimizer2._aep_after_scaled_wake_losses()
        bsp.close()

    assert aep > aep_losses, f"{aep}, {aep_losses}"

    err_msg = "{:0.3f} != 0.9".format(aep_losses / aep)
    assert np.isclose(aep_losses / aep, 0.9), err_msg


def test_bespoke_run_with_power_curve_losses():
    """Test bespoke run with power curve losses."""
<<<<<<< HEAD
    output_request = ("system_capacity", "cf_mean", "cf_profile")
=======
    output_request = ('system_capacity', 'cf_mean',
                      'cf_profile')
>>>>>>> d5a6c70e
    with tempfile.TemporaryDirectory() as td:
        res_fp = os.path.join(td, "ri_100_wtk_{}.h5")
        excl_fp = os.path.join(td, "ri_exclusions.h5")
        shutil.copy(EXCL, excl_fp)
        shutil.copy(RES.format(2012), res_fp.format(2012))
        shutil.copy(RES.format(2013), res_fp.format(2013))
        res_fp = res_fp.format("*")

        TechMapping.run(excl_fp, RES.format(2012), dset=TM_DSET, max_workers=1)
        bsp = BespokeSinglePlant(
            33,
            excl_fp,
            res_fp,
            TM_DSET,
            SAM_SYS_INPUTS,
            OBJECTIVE_FUNCTION,
            CAP_COST_FUN,
            FOC_FUN,
            VOC_FUN,
            ga_kwargs={"max_time": 5},
            excl_dict=EXCL_DICT,
            output_request=output_request,
        )

        out = bsp.run_plant_optimization()
        out = bsp.run_wind_plant_ts()
        bsp.close()

        sam_inputs = copy.deepcopy(SAM_SYS_INPUTS)
        sam_inputs[PowerCurveLossesMixin.POWER_CURVE_CONFIG_KEY] = {
            "target_losses_percent": 10,
            "transformation": "exponential_stretching",
        }
        bsp = BespokeSinglePlant(
            33,
            excl_fp,
            res_fp,
            TM_DSET,
            sam_inputs,
            OBJECTIVE_FUNCTION,
            CAP_COST_FUN,
            FOC_FUN,
            VOC_FUN,
            ga_kwargs={"max_time": 5},
            excl_dict=EXCL_DICT,
            output_request=output_request,
        )

        out_losses = bsp.run_plant_optimization()
        out_losses = bsp.run_wind_plant_ts()
        bsp.close()

    ae_dsets = [
        "annual_energy-2012",
        "annual_energy-2013",
        "annual_energy-means",
    ]
    for dset in ae_dsets:
        assert not np.isclose(out[dset], out_losses[dset])
        assert out[dset] > out_losses[dset]


def test_bespoke_run_with_scheduled_losses():
    """Test bespoke run with scheduled losses."""
<<<<<<< HEAD
    output_request = ("system_capacity", "cf_mean", "cf_profile")
=======
    output_request = ('system_capacity', 'cf_mean',
                      'cf_profile')
>>>>>>> d5a6c70e
    with tempfile.TemporaryDirectory() as td:
        res_fp = os.path.join(td, "ri_100_wtk_{}.h5")
        excl_fp = os.path.join(td, "ri_exclusions.h5")
        shutil.copy(EXCL, excl_fp)
        shutil.copy(RES.format(2012), res_fp.format(2012))
        shutil.copy(RES.format(2013), res_fp.format(2013))
        res_fp = res_fp.format("*")

        TechMapping.run(excl_fp, RES.format(2012), dset=TM_DSET, max_workers=1)
        bsp = BespokeSinglePlant(
            33,
            excl_fp,
            res_fp,
            TM_DSET,
            SAM_SYS_INPUTS,
            OBJECTIVE_FUNCTION,
            CAP_COST_FUN,
            FOC_FUN,
            VOC_FUN,
            ga_kwargs={"max_time": 5},
            excl_dict=EXCL_DICT,
            output_request=output_request,
        )

        out = bsp.run_plant_optimization()
        out = bsp.run_wind_plant_ts()
        bsp.close()

        sam_inputs = copy.deepcopy(SAM_SYS_INPUTS)
<<<<<<< HEAD
        sam_inputs[ScheduledLossesMixin.OUTAGE_CONFIG_KEY] = [
            {
                "name": "Environmental",
                "count": 115,
                "duration": 2,
                "percentage_of_capacity_lost": 100,
                "allowed_months": [
                    "April",
                    "May",
                    "June",
                    "July",
                    "August",
                    "September",
                    "October",
                ],
            }
        ]
        sam_inputs["hourly"] = [0] * 8760  # only needed for testing
        output_request = ("system_capacity", "cf_mean", "cf_profile", "hourly")

        bsp = BespokeSinglePlant(
            33,
            excl_fp,
            res_fp,
            TM_DSET,
            sam_inputs,
            OBJECTIVE_FUNCTION,
            CAP_COST_FUN,
            FOC_FUN,
            VOC_FUN,
            ga_kwargs={"max_time": 5},
            excl_dict=EXCL_DICT,
            output_request=output_request,
        )
=======
        sam_inputs[ScheduledLossesMixin.OUTAGE_CONFIG_KEY] = [{
            'name': 'Environmental',
            'count': 115,
            'duration': 2,
            'percentage_of_capacity_lost': 100,
            'allowed_months': ['April', 'May', 'June', 'July', 'August',
                               'September', 'October']}]
        sam_inputs['hourly'] = [0] * 8760  # only needed for testing
        output_request = ('system_capacity', 'cf_mean',
                          'cf_profile', 'hourly')

        bsp = BespokeSinglePlant(33, excl_fp, res_fp, TM_DSET,
                                 sam_inputs,
                                 OBJECTIVE_FUNCTION,
                                 CAP_COST_FUN,
                                 FOC_FUN,
                                 VOC_FUN,
                                 ga_kwargs={'max_time': 5},
                                 excl_dict=EXCL_DICT,
                                 output_request=output_request)
>>>>>>> d5a6c70e

        out_losses = bsp.run_plant_optimization()
        out_losses = bsp.run_wind_plant_ts()
        bsp.close()

    ae_dsets = [
        "annual_energy-2012",
        "annual_energy-2013",
        "annual_energy-means",
    ]
    for dset in ae_dsets:
        assert not np.isclose(out[dset], out_losses[dset])
        assert out[dset] > out_losses[dset]

    assert not np.allclose(
        out_losses["hourly-2012"], out_losses["hourly-2013"]
    )


def test_bespoke_aep_is_zero_if_no_turbines_placed():
    """Test that bespoke aep output is zero if no turbines placed."""
<<<<<<< HEAD
    output_request = ("system_capacity", "cf_mean", "cf_profile")
=======
    output_request = ('system_capacity', 'cf_mean',
                      'cf_profile')
>>>>>>> d5a6c70e

    objective_function = "aep"

    with tempfile.TemporaryDirectory() as td:
        res_fp = os.path.join(td, "ri_100_wtk_{}.h5")
        excl_fp = os.path.join(td, "ri_exclusions.h5")
        shutil.copy(EXCL, excl_fp)
        shutil.copy(RES.format(2012), res_fp.format(2012))
        shutil.copy(RES.format(2013), res_fp.format(2013))
        res_fp = res_fp.format("*")

        TechMapping.run(excl_fp, RES.format(2012), dset=TM_DSET, max_workers=1)
        bsp = BespokeSinglePlant(
            33,
            excl_fp,
            res_fp,
            TM_DSET,
            SAM_SYS_INPUTS,
            objective_function,
            CAP_COST_FUN,
            FOC_FUN,
            VOC_FUN,
            excl_dict=EXCL_DICT,
            output_request=output_request,
        )

        optimizer = bsp.plant_optimizer
        optimizer.define_exclusions()
        optimizer.initialize_packing()
        optimizer.wind_plant["wind_farm_xCoordinates"] = []
        optimizer.wind_plant["wind_farm_yCoordinates"] = []
        optimizer.wind_plant["system_capacity"] = 0

        aep = optimizer.optimization_objective(x=[])
        bsp.close()

    assert aep == 0


def test_bespoke_prior_run():
    """Test a follow-on bespoke timeseries generation run based on a prior
    plant layout optimization.

    Also added another minor test with extrapolation of t/p datasets from a
    single vertical level (e.g., with Sup3rCC data)
    """
    sam_sys_inputs = copy.deepcopy(SAM_SYS_INPUTS)
<<<<<<< HEAD
    sam_sys_inputs["fixed_charge_rate"] = 0.096
    sam_configs = {"default": sam_sys_inputs}
    output_request = (
        "system_capacity",
        "cf_mean",
        "cf_profile",
        "extra_unused_data",
        "lcoe_fcr",
    )
=======
    sam_sys_inputs['fixed_charge_rate'] = 0.096
    sam_configs = {'default': sam_sys_inputs}
    output_request = ('system_capacity', 'cf_mean',
                      'cf_profile', 'extra_unused_data',
                      'lcoe_fcr')
>>>>>>> d5a6c70e
    with tempfile.TemporaryDirectory() as td:
        out_fpath1 = os.path.join(td, "bespoke_out2.h5")
        out_fpath2 = os.path.join(td, "bespoke_out1.h5")
        res_fp = os.path.join(td, "ri_100_wtk_{}.h5")
        excl_fp = os.path.join(td, "ri_exclusions.h5")
        shutil.copy(EXCL, excl_fp)
        shutil.copy(RES.format(2012), res_fp.format(2012))
        shutil.copy(RES.format(2013), res_fp.format(2013))

        # test t/p extrapolation from single level (e.g. with Sup3rCC data)
        del_dsets = ("pressure_100m", "pressure_200m", "temperature_80m")
        for y in (2012, 2013):
            with h5py.File(res_fp.format(y), "a") as h5:
                for dset in del_dsets:
                    del h5[dset]

        res_fp_all = res_fp.format("*")
        res_fp_2013 = res_fp.format("2013")

        # gids 33 and 35 are included, 37 is fully excluded
<<<<<<< HEAD
        points = pd.DataFrame(
            {
                MetaKeyName.GID: [33],
                "config": ["default"],
                "extra_unused_data": [42],
            }
        )
=======
        points = pd.DataFrame({SiteDataField.GID: [33],
                               SiteDataField.CONFIG: ['default'],
                               'extra_unused_data': [42]})
>>>>>>> d5a6c70e

        TechMapping.run(excl_fp, RES.format(2012), dset=TM_DSET, max_workers=1)

        assert not os.path.exists(out_fpath1)
        assert not os.path.exists(out_fpath2)

        bsp = BespokeWindPlants(
            excl_fp,
            res_fp_all,
            TM_DSET,
            OBJECTIVE_FUNCTION,
            CAP_COST_FUN,
            FOC_FUN,
            VOC_FUN,
            points,
            sam_configs,
            ga_kwargs={"max_time": 1},
            excl_dict=EXCL_DICT,
            output_request=output_request,
        )
        bsp.run(max_workers=1, out_fpath=out_fpath1)

        assert os.path.exists(out_fpath1)
        assert not os.path.exists(out_fpath2)

        bsp = BespokeWindPlants(
            excl_fp,
            res_fp_2013,
            TM_DSET,
            OBJECTIVE_FUNCTION,
            CAP_COST_FUN,
            FOC_FUN,
            VOC_FUN,
            points,
            sam_configs,
            ga_kwargs={"max_time": 1},
            excl_dict=EXCL_DICT,
            output_request=output_request,
            prior_run=out_fpath1,
        )
        bsp.run(max_workers=1, out_fpath=out_fpath2)
        assert os.path.exists(out_fpath2)

        with Resource(out_fpath1) as f1:
            meta1 = f1.meta
            data1 = {k: f1[k] for k in f1.dsets}

        with Resource(out_fpath2) as f2:
            meta2 = f2.meta
            data2 = {k: f2[k] for k in f2.dsets}

<<<<<<< HEAD
        cols = [
            MetaKeyName.TURBINE_X_COORDS,
            MetaKeyName.TURBINE_Y_COORDS,
            MetaKeyName.CAPACITY,
            MetaKeyName.N_GIDS,
            MetaKeyName.GID_COUNTS,
            MetaKeyName.RES_GIDS,
        ]
=======
        cols = [MetaKeyName.TURBINE_X_COORDS, MetaKeyName.TURBINE_Y_COORDS,
                MetaKeyName.CAPACITY, MetaKeyName.N_GIDS,
                MetaKeyName.GID_COUNTS, MetaKeyName.RES_GIDS]
>>>>>>> d5a6c70e
        pd.testing.assert_frame_equal(meta1[cols], meta2[cols])

        # multi-year means should not match the 2nd run with 2013 only.
        # 2013 values should match exactly
        assert not np.allclose(data1["cf_mean-means"], data2["cf_mean-means"])
        assert np.allclose(data1["cf_mean-2013"], data2["cf_mean-2013"])

        assert not np.allclose(
            data1["annual_energy-means"], data2["annual_energy-means"]
        )
        assert np.allclose(
            data1["annual_energy-2013"], data2["annual_energy-2013"]
        )


def test_gid_map():
    """Test bespoke run with resource gid map - used to swap resource gids with
    new resource data files for example so you can run forecasted resource with
    the same spatial configuration."""

<<<<<<< HEAD
    output_request = (
        "system_capacity",
        "cf_mean",
        "cf_profile",
        "extra_unused_data",
        "winddirection",
        "ws_mean",
    )
=======
    output_request = ('system_capacity', 'cf_mean',
                      'cf_profile', 'extra_unused_data',
                      'winddirection', 'ws_mean')
>>>>>>> d5a6c70e
    with tempfile.TemporaryDirectory() as td:
        out_fpath1 = os.path.join(td, "bespoke_out2.h5")
        out_fpath2 = os.path.join(td, "bespoke_out1.h5")
        res_fp = os.path.join(td, "ri_100_wtk_{}.h5")
        excl_fp = os.path.join(td, "ri_exclusions.h5")
        shutil.copy(EXCL, excl_fp)
        shutil.copy(RES.format(2013), res_fp.format(2013))

        res_fp_2013 = res_fp.format("2013")

        # gids 33 and 35 are included, 37 is fully excluded
<<<<<<< HEAD
        points = pd.DataFrame(
            {
                MetaKeyName.GID: [33],
                "config": ["default"],
                "extra_unused_data": [42],
            }
        )
=======
        points = pd.DataFrame({SiteDataField.GID: [33],
                               SiteDataField.CONFIG: ['default'],
                               'extra_unused_data': [42]})
>>>>>>> d5a6c70e

        gid_map = pd.DataFrame({MetaKeyName.GID: [3, 4, 13, 12, 11, 10, 9]})
        new_gid = 50
        gid_map["gid_map"] = new_gid
        fp_gid_map = os.path.join(td, "gid_map.csv")
        gid_map.to_csv(fp_gid_map)

        TechMapping.run(excl_fp, RES.format(2013), dset=TM_DSET, max_workers=1)

        assert not os.path.exists(out_fpath1)
        assert not os.path.exists(out_fpath2)

        bsp = BespokeWindPlants(
            excl_fp,
            res_fp_2013,
            TM_DSET,
            OBJECTIVE_FUNCTION,
            CAP_COST_FUN,
            FOC_FUN,
            VOC_FUN,
            points,
            SAM_CONFIGS,
            ga_kwargs={"max_time": 1},
            excl_dict=EXCL_DICT,
            output_request=output_request,
        )
        bsp.run(max_workers=1, out_fpath=out_fpath1)

        assert os.path.exists(out_fpath1)
        assert not os.path.exists(out_fpath2)

        bsp = BespokeWindPlants(
            excl_fp,
            res_fp_2013,
            TM_DSET,
            OBJECTIVE_FUNCTION,
            CAP_COST_FUN,
            FOC_FUN,
            VOC_FUN,
            points,
            SAM_CONFIGS,
            ga_kwargs={"max_time": 1},
            excl_dict=EXCL_DICT,
            output_request=output_request,
            gid_map=fp_gid_map,
        )
        bsp.run(max_workers=1, out_fpath=out_fpath2)
        assert os.path.exists(out_fpath2)

        with Resource(out_fpath1) as f1:
            meta1 = f1.meta
            data1 = {k: f1[k] for k in f1.dsets}

        with Resource(out_fpath2) as f2:
            meta2 = f2.meta
            data2 = {k: f2[k] for k in f2.dsets}

        hh = SAM_CONFIGS["default"]["wind_turbine_hub_ht"]
        with Resource(res_fp_2013) as f3:
            ws = f3[f"windspeed_{hh}m", :, new_gid]

<<<<<<< HEAD
        cols = [
            MetaKeyName.N_GIDS,
            MetaKeyName.GID_COUNTS,
            MetaKeyName.RES_GIDS,
        ]
=======
        cols = [MetaKeyName.N_GIDS, MetaKeyName.GID_COUNTS,
                MetaKeyName.RES_GIDS]
>>>>>>> d5a6c70e
        pd.testing.assert_frame_equal(meta1[cols], meta2[cols])

        assert not np.allclose(data1["cf_mean-2013"], data2["cf_mean-2013"])
        assert not np.allclose(data1["ws_mean"], data2["ws_mean"], atol=0.2)
        assert np.allclose(ws.mean(), data2["ws_mean"], atol=0.01)

        out_fpath_pre = os.path.join(td, "bespoke_out_pre.h5")
        bsp = BespokeWindPlants(
            excl_fp,
            res_fp_2013,
            TM_DSET,
            OBJECTIVE_FUNCTION,
            CAP_COST_FUN,
            FOC_FUN,
            VOC_FUN,
            points,
            SAM_CONFIGS,
            ga_kwargs={"max_time": 1},
            excl_dict=EXCL_DICT,
            output_request=output_request,
            gid_map=fp_gid_map,
            pre_load_data=True,
        )
        bsp.run(max_workers=1, out_fpath=out_fpath_pre)

        with Resource(out_fpath2) as f1, Resource(out_fpath_pre) as f2:
            assert np.allclose(
                f1["winddirection-2013"], f2["winddirection-2013"]
            )
            assert np.allclose(f1["ws_mean"], f2["ws_mean"])


def test_bespoke_bias_correct():
    """Test bespoke run with bias correction on windspeed data."""
<<<<<<< HEAD
    output_request = (
        "system_capacity",
        "cf_mean",
        "cf_profile",
        "extra_unused_data",
        "ws_mean",
    )
=======
    output_request = ('system_capacity', 'cf_mean',
                      'cf_profile', 'extra_unused_data', 'ws_mean')
>>>>>>> d5a6c70e
    with tempfile.TemporaryDirectory() as td:
        out_fpath1 = os.path.join(td, "bespoke_out2.h5")
        out_fpath2 = os.path.join(td, "bespoke_out1.h5")
        res_fp = os.path.join(td, "ri_100_wtk_{}.h5")
        excl_fp = os.path.join(td, "ri_exclusions.h5")
        shutil.copy(EXCL, excl_fp)
        shutil.copy(RES.format(2013), res_fp.format(2013))

        res_fp_2013 = res_fp.format("2013")

        # gids 33 and 35 are included, 37 is fully excluded
<<<<<<< HEAD
        points = pd.DataFrame(
            {
                MetaKeyName.GID: [33],
                "config": ["default"],
                "extra_unused_data": [42],
            }
        )
=======
        points = pd.DataFrame({SiteDataField.GID: [33],
                               SiteDataField.CONFIG: ['default'],
                               'extra_unused_data': [42]})
>>>>>>> d5a6c70e

        # intentionally leaving out WTK gid 13 which only has 5 included 90m
        # pixels in order to check that this is dynamically patched.
        bias_correct = pd.DataFrame({MetaKeyName.GID: [3, 4, 12, 11, 10, 9]})
<<<<<<< HEAD
        bias_correct["method"] = "lin_ws"
        bias_correct["scalar"] = 0.5
        fp_bc = os.path.join(td, "bc.csv")
=======
        bias_correct['method'] = 'lin_ws'
        bias_correct['scalar'] = 0.5
        fp_bc = os.path.join(td, 'bc.csv')
>>>>>>> d5a6c70e
        bias_correct.to_csv(fp_bc)

        TechMapping.run(excl_fp, RES.format(2013), dset=TM_DSET, max_workers=1)

        assert not os.path.exists(out_fpath1)
        assert not os.path.exists(out_fpath2)

        bsp = BespokeWindPlants(
            excl_fp,
            res_fp_2013,
            TM_DSET,
            OBJECTIVE_FUNCTION,
            CAP_COST_FUN,
            FOC_FUN,
            VOC_FUN,
            points,
            SAM_CONFIGS,
            ga_kwargs={"max_time": 1},
            excl_dict=EXCL_DICT,
            output_request=output_request,
        )
        bsp.run(max_workers=1, out_fpath=out_fpath1)

        assert os.path.exists(out_fpath1)
        assert not os.path.exists(out_fpath2)

        bsp = BespokeWindPlants(
            excl_fp,
            res_fp_2013,
            TM_DSET,
            OBJECTIVE_FUNCTION,
            CAP_COST_FUN,
            FOC_FUN,
            VOC_FUN,
            points,
            SAM_CONFIGS,
            ga_kwargs={"max_time": 1},
            excl_dict=EXCL_DICT,
            output_request=output_request,
            bias_correct=fp_bc,
        )
        bsp.run(max_workers=1, out_fpath=out_fpath2)
        assert os.path.exists(out_fpath2)

        with Resource(out_fpath1) as f1:
            meta1 = f1.meta
            data1 = {k: f1[k] for k in f1.dsets}

        with Resource(out_fpath2) as f2:
            meta2 = f2.meta
            data2 = {k: f2[k] for k in f2.dsets}

<<<<<<< HEAD
        cols = [
            MetaKeyName.N_GIDS,
            MetaKeyName.GID_COUNTS,
            MetaKeyName.RES_GIDS,
        ]
=======
        cols = [MetaKeyName.N_GIDS, MetaKeyName.GID_COUNTS,
                MetaKeyName.RES_GIDS]
>>>>>>> d5a6c70e
        pd.testing.assert_frame_equal(meta1[cols], meta2[cols])

        assert data1["cf_mean-2013"] * 0.5 > data2["cf_mean-2013"]
        assert np.allclose(data1["ws_mean"] * 0.5, data2["ws_mean"], atol=0.01)


def test_cli(runner, clear_loggers):
    """Test bespoke CLI"""
<<<<<<< HEAD
    output_request = (
        "system_capacity",
        "cf_mean",
        "cf_profile",
        "winddirection",
        "windspeed",
        "ws_mean",
    )
=======
    output_request = ('system_capacity', 'cf_mean',
                      'cf_profile', 'winddirection', 'windspeed',
                      'ws_mean')
>>>>>>> d5a6c70e

    with tempfile.TemporaryDirectory() as td:
        dirname = os.path.basename(td)
        fn_out = "{}_{}.h5".format(dirname, ModuleName.BESPOKE)
        out_fpath = os.path.join(td, fn_out)

        res_fp = os.path.join(td, "ri_100_wtk_{}.h5")
        excl_fp = os.path.join(td, "ri_exclusions.h5")
        shutil.copy(EXCL, excl_fp)
        shutil.copy(RES.format(2012), res_fp.format(2012))
        shutil.copy(RES.format(2013), res_fp.format(2013))
        res_fp = res_fp.format("*")

        TechMapping.run(excl_fp, RES.format(2012), dset=TM_DSET, max_workers=1)

        config = {
            "log_directory": td,
            "log_level": "INFO",
            "execution_control": {
                "option": "local",
                "max_workers": 2,
            },
            "excl_fpath": excl_fp,
            "res_fpath": res_fp,
            "tm_dset": TM_DSET,
            "objective_function": OBJECTIVE_FUNCTION,
            "capital_cost_function": CAP_COST_FUN,
            "fixed_operating_cost_function": FOC_FUN,
            "variable_operating_cost_function": VOC_FUN,
            "project_points": [33, 35],
            "sam_files": SAM_CONFIGS,
            "min_spacing": "5x",
            "wake_loss_multiplier": 1,
            "ga_kwargs": {"max_time": 5},
            "output_request": output_request,
            "ws_bins": (0, 20, 5),
            "wd_bins": (0, 360, 45),
            "excl_dict": EXCL_DICT,
            "area_filter_kernel": "queen",
            "min_area": None,
            "resolution": 64,
            "excl_area": None,
            "data_layers": None,
            "pre_extract_inclusions": False,
            "prior_run": None,
            "gid_map": None,
            "bias_correct": None,
            "pre_load_data": False,
        }
        config_path = os.path.join(td, "config.json")
        with open(config_path, "w") as f:
            json.dump(config, f)

        assert not os.path.exists(out_fpath)
        result = runner.invoke(main, ["bespoke", "-c", config_path])
        if result.exit_code != 0:
            msg = "Failed with error {}".format(
                traceback.print_exception(*result.exc_info)
            )
            raise RuntimeError(msg)

        assert os.path.exists(out_fpath)

        with Resource(out_fpath) as f:
            meta = f.meta
            assert len(meta) == 2
            assert MetaKeyName.SC_POINT_GID in meta
            assert MetaKeyName.TURBINE_X_COORDS in meta
            assert MetaKeyName.TURBINE_Y_COORDS in meta
<<<<<<< HEAD
            assert "possible_x_coords" in meta
            assert "possible_y_coords" in meta
            assert MetaKeyName.RES_GIDS in meta

            dsets_1d = (
                "system_capacity",
                "cf_mean-2012",
                "annual_energy-2012",
                "cf_mean-means",
                "ws_mean",
            )
=======
            assert 'possible_x_coords' in meta
            assert 'possible_y_coords' in meta
            assert MetaKeyName.RES_GIDS in meta

            dsets_1d = ('system_capacity', 'cf_mean-2012',
                        'annual_energy-2012', 'cf_mean-means', 'ws_mean')
>>>>>>> d5a6c70e
            for dset in dsets_1d:
                assert dset in list(f)
                assert isinstance(f[dset], np.ndarray)
                assert len(f[dset].shape) == 1
                assert len(f[dset]) == len(meta)
                assert f[dset].any()  # not all zeros

            dsets_2d = (
                "cf_profile-2012",
                "cf_profile-2013",
                "windspeed-2012",
                "windspeed-2013",
            )
            for dset in dsets_2d:
                assert dset in list(f)
                assert isinstance(f[dset], np.ndarray)
                assert len(f[dset].shape) == 2
                assert len(f[dset]) == 8760
                assert f[dset].shape[1] == len(meta)
                assert f[dset].any()  # not all zeros

        clear_loggers()


def test_bespoke_5min_sample():
    """Sample a 5min resource dataset for 60min outputs in bespoke"""
<<<<<<< HEAD
    output_request = (
        "system_capacity",
        "cf_mean",
        "cf_profile",
        "extra_unused_data",
        "winddirection",
        "windspeed",
        "ws_mean",
    )
    tm_dset = "test_wtk_5min"
=======
    output_request = ('system_capacity', 'cf_mean',
                      'cf_profile', 'extra_unused_data',
                      'winddirection', 'windspeed', 'ws_mean')
    tm_dset = 'test_wtk_5min'
>>>>>>> d5a6c70e

    with tempfile.TemporaryDirectory() as td:
        out_fpath = os.path.join(td, "wind_bespoke.h5")
        excl_fp = os.path.join(td, "ri_exclusions.h5")
        shutil.copy(EXCL, excl_fp)
<<<<<<< HEAD
        res_fp = os.path.join(TESTDATADIR, "wtk/wtk_2010_*m.h5")

        points = pd.DataFrame(
            {
                MetaKeyName.GID: [33, 35],
                "config": ["default"] * 2,
                "extra_unused_data": [0, 42],
            }
        )
=======
        res_fp = os.path.join(TESTDATADIR, 'wtk/wtk_2010_*m.h5')

        points = pd.DataFrame({SiteDataField.GID: [33, 35],
                               SiteDataField.CONFIG: ['default'] * 2,
                               'extra_unused_data': [0, 42]})
>>>>>>> d5a6c70e
        sam_sys_inputs = copy.deepcopy(SAM_SYS_INPUTS)
        sam_sys_inputs["time_index_step"] = 12
        sam_configs = {"default": sam_sys_inputs}

        # hack techmap because 5min data only has 10 wind resource pixels
<<<<<<< HEAD
        with h5py.File(excl_fp, "a") as excl_file:
            arr = np.random.choice(
                10, size=excl_file[MetaKeyName.LATITUDE].shape
            )
=======
        with h5py.File(excl_fp, 'a') as excl_file:
            arr = np.random.choice(10,
                                   size=excl_file[MetaKeyName.LATITUDE].shape)
>>>>>>> d5a6c70e
            excl_file.create_dataset(name=tm_dset, data=arr)

        bsp = BespokeWindPlants(
            excl_fp,
            res_fp,
            tm_dset,
            OBJECTIVE_FUNCTION,
            CAP_COST_FUN,
            FOC_FUN,
            VOC_FUN,
            points,
            sam_configs,
            ga_kwargs={"max_time": 5},
            excl_dict=EXCL_DICT,
            output_request=output_request,
        )
        _ = bsp.run(max_workers=1, out_fpath=out_fpath)

        with Resource(out_fpath) as f:
            assert len(f.meta) == 2
            assert len(f) == 8760
            assert len(f["cf_profile-2010"]) == 8760
            assert len(f["time_index-2010"]) == 8760
            assert len(f["windspeed-2010"]) == 8760
            assert len(f["winddirection-2010"]) == 8760<|MERGE_RESOLUTION|>--- conflicted
+++ resolved
@@ -1,9 +1,5 @@
 # -*- coding: utf-8 -*-
 """reV bespoke wind plant optimization tests"""
-<<<<<<< HEAD
-
-=======
->>>>>>> d5a6c70e
 import copy
 import json
 import os
@@ -29,11 +25,7 @@
 from reV.SAM.generation import WindPower
 from reV.supply_curve.supply_curve import SupplyCurve
 from reV.supply_curve.tech_mapping import TechMapping
-<<<<<<< HEAD
-from reV.utilities import MetaKeyName, ModuleName
-=======
 from reV.utilities import MetaKeyName, ModuleName, SiteDataField
->>>>>>> d5a6c70e
 
 pytest.importorskip("shapely")
 
@@ -54,7 +46,6 @@
 }
 
 # note that this differs from the
-<<<<<<< HEAD
 EXCL_DICT = {
     "ri_srtm_slope": {"inclusion_range": (None, 5), "exclude_nodata": False},
     "ri_padus": {"exclude_values": [1], "exclude_nodata": False},
@@ -63,14 +54,6 @@
         "exclude_nodata": False,
     },
 }
-=======
-EXCL_DICT = {'ri_srtm_slope': {'inclusion_range': (None, 5),
-                               'exclude_nodata': False},
-             'ri_padus': {'exclude_values': [1],
-                          'exclude_nodata': False},
-             'ri_reeds_regions': {'inclusion_range': (None, 400),
-                                  'exclude_nodata': False}}
->>>>>>> d5a6c70e
 
 with open(SAM) as f:
     SAM_SYS_INPUTS = json.load(f)
@@ -99,11 +82,7 @@
 
 def test_turbine_placement(gid=33):
     """Test turbine placement with zero available area."""
-<<<<<<< HEAD
-    output_request = ("system_capacity", "cf_mean", "cf_profile")
-=======
     output_request = ('system_capacity', 'cf_mean', 'cf_profile')
->>>>>>> d5a6c70e
     with tempfile.TemporaryDirectory() as td:
         res_fp = os.path.join(td, "ri_100_wtk_{}.h5")
         excl_fp = os.path.join(td, "ri_exclusions.h5")
@@ -194,12 +173,8 @@
 
 def test_zero_area(gid=33):
     """Test turbine placement with zero available area."""
-<<<<<<< HEAD
-    output_request = ("system_capacity", "cf_mean", "cf_profile")
-=======
     output_request = ('system_capacity', 'cf_mean',
                       'cf_profile')
->>>>>>> d5a6c70e
 
     objective_function = (
         "(0.0975 * capital_cost + fixed_operating_cost) "
@@ -249,12 +224,8 @@
 
 def test_correct_turb_location(gid=33):
     """Test turbine location is reported correctly."""
-<<<<<<< HEAD
-    output_request = ("system_capacity", "cf_mean", "cf_profile")
-=======
     output_request = ('system_capacity', 'cf_mean',
                       'cf_profile')
->>>>>>> d5a6c70e
 
     objective_function = (
         "(0.0975 * capital_cost + fixed_operating_cost) "
@@ -353,42 +324,25 @@
 def test_bespoke_points():
     """Test the bespoke points input options"""
     # pylint: disable=W0612
-<<<<<<< HEAD
-    points = pd.DataFrame(
-        {MetaKeyName.GID: [33, 34, 35], "config": ["default"] * 3}
-    )
-    pp = BespokeWindPlants._parse_points(points, {"default": SAM})
-=======
     points = pd.DataFrame({SiteDataField.GID: [33, 34, 35],
                            SiteDataField.CONFIG: ['default'] * 3})
     pp = BespokeWindPlants._parse_points(points, {'default': SAM})
->>>>>>> d5a6c70e
     assert len(pp) == 3
     for gid in pp.gids:
         assert pp[gid][0] == "default"
 
     points = pd.DataFrame({MetaKeyName.GID: [33, 34, 35]})
-<<<<<<< HEAD
-    pp = BespokeWindPlants._parse_points(points, {"default": SAM})
-    assert len(pp) == 3
-    assert "config" in pp.df.columns
-=======
     pp = BespokeWindPlants._parse_points(points, {'default': SAM})
     assert len(pp) == 3
     assert SiteDataField.CONFIG in pp.df.columns
->>>>>>> d5a6c70e
     for gid in pp.gids:
         assert pp[gid][0] == "default"
 
 
 def test_single(gid=33):
     """Test a single wind plant bespoke optimization run"""
-<<<<<<< HEAD
-    output_request = ("system_capacity", "cf_mean", "cf_profile")
-=======
     output_request = ('system_capacity', 'cf_mean',
                       'cf_profile')
->>>>>>> d5a6c70e
     with tempfile.TemporaryDirectory() as td:
         res_fp = os.path.join(td, "ri_100_wtk_{}.h5")
         excl_fp = os.path.join(td, "ri_exclusions.h5")
@@ -416,7 +370,6 @@
         out = bsp.run_plant_optimization()
         out = bsp.run_wind_plant_ts()
 
-<<<<<<< HEAD
         assert "cf_profile-2012" in out
         assert "cf_profile-2013" in out
         assert "cf_mean-2012" in out
@@ -426,31 +379,12 @@
         assert "annual_energy-2013" in out
         assert "annual_energy-means" in out
 
-        assert (
-            TURB_RATING * bsp.meta["n_turbines"].values[0]
-            == out["system_capacity"]
-        )
-        x_coords = json.loads(bsp.meta[MetaKeyName.TURBINE_X_COORDS].values[0])
-        y_coords = json.loads(bsp.meta[MetaKeyName.TURBINE_Y_COORDS].values[0])
-        assert bsp.meta["n_turbines"].values[0] == len(x_coords)
-        assert bsp.meta["n_turbines"].values[0] == len(y_coords)
-=======
-        assert 'cf_profile-2012' in out
-        assert 'cf_profile-2013' in out
-        assert 'cf_mean-2012' in out
-        assert 'cf_mean-2013' in out
-        assert 'cf_mean-means' in out
-        assert 'annual_energy-2012' in out
-        assert 'annual_energy-2013' in out
-        assert 'annual_energy-means' in out
-
         assert (TURB_RATING * bsp.meta['n_turbines'].values[0]
                 == out['system_capacity'])
         x_coords = json.loads(bsp.meta[MetaKeyName.TURBINE_X_COORDS].values[0])
         y_coords = json.loads(bsp.meta[MetaKeyName.TURBINE_Y_COORDS].values[0])
         assert bsp.meta['n_turbines'].values[0] == len(x_coords)
         assert bsp.meta['n_turbines'].values[0] == len(y_coords)
->>>>>>> d5a6c70e
 
         for y in (2012, 2013):
             cf = out[f"cf_profile-{y}"]
@@ -460,19 +394,11 @@
 
         # simple windpower obj for comparison
         wp_sam_config = bsp.sam_sys_inputs
-<<<<<<< HEAD
-        wp_sam_config["wind_farm_wake_model"] = 0
-        wp_sam_config["wake_int_loss"] = 0
-        wp_sam_config["wind_farm_xCoordinates"] = [0]
-        wp_sam_config["wind_farm_yCoordinates"] = [0]
-        wp_sam_config["system_capacity"] = TURB_RATING
-=======
         wp_sam_config['wind_farm_wake_model'] = 0
         wp_sam_config['wake_int_loss'] = 0
         wp_sam_config['wind_farrm_xCoordinates'] = [0]
         wp_sam_config['wind_farrm_yCoordinates'] = [0]
         wp_sam_config['system_capacity'] = TURB_RATING
->>>>>>> d5a6c70e
         res_df = bsp.res_df[(bsp.res_df.index.year == 2012)].copy()
         wp = WindPower(
             res_df, bsp.meta, wp_sam_config, output_request=bsp._out_req
@@ -499,12 +425,8 @@
 
 def test_extra_outputs(gid=33):
     """Test running bespoke single farm optimization with lcoe requests"""
-<<<<<<< HEAD
-    output_request = ("system_capacity", "cf_mean", "cf_profile", "lcoe_fcr")
-=======
     output_request = ('system_capacity', 'cf_mean',
                       'cf_profile', 'lcoe_fcr')
->>>>>>> d5a6c70e
 
     objective_function = (
         "(fixed_charge_rate * capital_cost + fixed_operating_cost) "
@@ -613,25 +535,6 @@
         assert "reeds_region" in bsp.meta
         assert "padus" in bsp.meta
 
-<<<<<<< HEAD
-        assert "eos_mult" in bsp.meta
-        assert "reg_mult" in bsp.meta
-        assert np.allclose(bsp.meta["reg_mult"], 1)
-
-        n_turbs = round(test_eos_cap / TURB_RATING)
-        test_eos_cap_kw = n_turbs * TURB_RATING
-        baseline_cost = (
-            140
-            * test_eos_cap_kw
-            * np.exp(-test_eos_cap_kw / 1e5 * 0.1 + (1 - 0.1))
-        )
-        eos_mult = (
-            bsp.plant_optimizer.capital_cost
-            / bsp.plant_optimizer.capacity
-            / (baseline_cost / test_eos_cap_kw)
-        )
-        assert np.allclose(bsp.meta["eos_mult"], eos_mult)
-=======
         assert MetaKeyName.EOS_MULT in bsp.meta
         assert MetaKeyName.REG_MULT in bsp.meta
         assert np.allclose(bsp.meta[MetaKeyName.REG_MULT], 1)
@@ -644,31 +547,17 @@
                     / bsp.plant_optimizer.capacity
                     / (baseline_cost / test_eos_cap_kw))
         assert np.allclose(bsp.meta[MetaKeyName.EOS_MULT], eos_mult)
->>>>>>> d5a6c70e
 
         bsp.close()
 
 
 def test_bespoke():
     """Test bespoke optimization with multiple plants, parallel processing, and
-<<<<<<< HEAD
-    file output."""
-    output_request = (
-        "system_capacity",
-        "cf_mean",
-        "cf_profile",
-        "extra_unused_data",
-        "winddirection",
-        "windspeed",
-        "ws_mean",
-    )
-=======
     file output. """
     output_request = ('system_capacity', 'cf_mean',
                       'cf_profile',
                       'extra_unused_data', 'winddirection', 'windspeed',
                       'ws_mean')
->>>>>>> d5a6c70e
 
     with tempfile.TemporaryDirectory() as td:
         out_fpath_request = os.path.join(td, "wind")
@@ -680,22 +569,6 @@
         shutil.copy(RES.format(2013), res_fp.format(2013))
         res_fp = res_fp.format("*")
         # both 33 and 35 are included, 37 is fully excluded
-<<<<<<< HEAD
-        points = pd.DataFrame(
-            {
-                MetaKeyName.GID: [33, 35],
-                "config": ["default"] * 2,
-                "extra_unused_data": [0, 42],
-            }
-        )
-        fully_excluded_points = pd.DataFrame(
-            {
-                MetaKeyName.GID: [37],
-                "config": ["default"],
-                "extra_unused_data": [0],
-            }
-        )
-=======
         points = pd.DataFrame({SiteDataField.GID: [33, 35],
                                SiteDataField.CONFIG: ['default'] * 2,
                                'extra_unused_data': [0, 42]})
@@ -703,7 +576,6 @@
             {SiteDataField.GID: [37],
              SiteDataField.CONFIG: ['default'],
              'extra_unused_data': [0]})
->>>>>>> d5a6c70e
 
         TechMapping.run(excl_fp, RES.format(2012), dset=TM_DSET, max_workers=1)
 
@@ -752,9 +624,8 @@
             assert MetaKeyName.SC_POINT_GID in meta
             assert MetaKeyName.TURBINE_X_COORDS in meta
             assert MetaKeyName.TURBINE_Y_COORDS in meta
-<<<<<<< HEAD
-            assert "possible_x_coords" in meta
-            assert "possible_y_coords" in meta
+            assert 'possible_x_coords' in meta
+            assert 'possible_y_coords' in meta
             assert MetaKeyName.RES_GIDS in meta
 
             dsets_1d = (
@@ -765,15 +636,6 @@
                 "extra_unused_data-2012",
                 "ws_mean",
             )
-=======
-            assert 'possible_x_coords' in meta
-            assert 'possible_y_coords' in meta
-            assert MetaKeyName.RES_GIDS in meta
-
-            dsets_1d = ('system_capacity', 'cf_mean-2012',
-                        'annual_energy-2012', 'cf_mean-means',
-                        'extra_unused_data-2012', 'ws_mean')
->>>>>>> d5a6c70e
             for dset in dsets_1d:
                 assert dset in list(f)
                 assert isinstance(f[dset], np.ndarray)
@@ -834,15 +696,8 @@
 
         with Resource(h5_file) as fout:
             meta = fout.meta
-<<<<<<< HEAD
-            assert all(
-                meta[MetaKeyName.GID].values
-                == sorted(meta[MetaKeyName.GID].values)
-            )
-=======
             assert all(meta[MetaKeyName.GID].values ==
                        sorted(meta[MetaKeyName.GID].values))
->>>>>>> d5a6c70e
             ti = fout.time_index
             assert len(ti) == 8760
             assert "time_index-2012" in fout
@@ -851,38 +706,20 @@
 
         for fp in source_fps:
             with Resource(fp) as source:
-<<<<<<< HEAD
-                assert all(
-                    np.isin(
-                        source.meta[MetaKeyName.GID].values,
-                        meta[MetaKeyName.GID].values,
-                    )
-                )
-                for isource, gid in enumerate(
-                    source.meta[MetaKeyName.GID].values
-                ):
-                    iout = np.where(meta[MetaKeyName.GID].values == gid)[0]
-                    truth = source["cf_profile-2012", :, isource].flatten()
-=======
                 assert all(np.isin(source.meta[MetaKeyName.GID].values,
                                    meta[MetaKeyName.GID].values))
                 for isource, gid in enumerate(
                         source.meta[MetaKeyName.GID].values):
                     iout = np.where(meta[MetaKeyName.GID].values == gid)[0]
                     truth = source['cf_profile-2012', :, isource].flatten()
->>>>>>> d5a6c70e
                     test = data[:, iout].flatten()
                     assert np.allclose(truth, test)
 
 
 def test_consistent_eval_namespace(gid=33):
     """Test that all the same variables are available for every eval."""
-<<<<<<< HEAD
-    output_request = ("system_capacity", "cf_mean", "cf_profile")
-=======
     output_request = ('system_capacity', 'cf_mean',
                       'cf_profile')
->>>>>>> d5a6c70e
     cap_cost_fun = "2000"
     foc_fun = "0"
     voc_fun = "0"
@@ -954,30 +791,16 @@
         sc = SupplyCurve(bespoke_sc_fp, trans_tables)
         sc_full = sc.full_sort(fcr=0.1, avail_cap_frac=0.1)
 
-<<<<<<< HEAD
-        assert all(
-            gid in sc_full[MetaKeyName.SC_GID]
-            for gid in normal_sc_points[MetaKeyName.SC_GID]
-        )
-=======
         assert all(gid in sc_full[MetaKeyName.SC_GID]
                    for gid in normal_sc_points[MetaKeyName.SC_GID])
->>>>>>> d5a6c70e
         for _, inp_row in normal_sc_points.iterrows():
             sc_gid = inp_row[MetaKeyName.SC_GID]
             assert sc_gid in sc_full[MetaKeyName.SC_GID]
             test_ind = np.where(sc_full[MetaKeyName.SC_GID] == sc_gid)[0]
             assert len(test_ind) == 1
             test_row = sc_full.iloc[test_ind]
-<<<<<<< HEAD
-            assert (
-                test_row["total_lcoe"].values[0]
-                > inp_row[MetaKeyName.MEAN_LCOE]
-            )
-=======
             assert (test_row['total_lcoe'].values[0] >
                     inp_row[MetaKeyName.MEAN_LCOE])
->>>>>>> d5a6c70e
 
     fpath_baseline = os.path.join(TESTDATADIR, "sc_out/sc_full_lc.csv")
     sc_baseline = pd.read_csv(fpath_baseline)
@@ -987,12 +810,8 @@
 @pytest.mark.parametrize("wlm", [2, 100])
 def test_wake_loss_multiplier(wlm):
     """Test wake loss multiplier."""
-<<<<<<< HEAD
-    output_request = ("system_capacity", "cf_mean", "cf_profile")
-=======
     output_request = ('system_capacity', 'cf_mean',
                       'cf_profile')
->>>>>>> d5a6c70e
     with tempfile.TemporaryDirectory() as td:
         res_fp = os.path.join(td, "ri_100_wtk_{}.h5")
         excl_fp = os.path.join(td, "ri_exclusions.h5")
@@ -1068,12 +887,8 @@
 
 def test_bespoke_wind_plant_with_power_curve_losses():
     """Test bespoke ``wind_plant`` with power curve losses."""
-<<<<<<< HEAD
-    output_request = ("system_capacity", "cf_mean", "cf_profile")
-=======
     output_request = ('system_capacity', 'cf_mean',
                       'cf_profile')
->>>>>>> d5a6c70e
     with tempfile.TemporaryDirectory() as td:
         res_fp = os.path.join(td, "ri_100_wtk_{}.h5")
         excl_fp = os.path.join(td, "ri_exclusions.h5")
@@ -1146,12 +961,8 @@
 
 def test_bespoke_run_with_power_curve_losses():
     """Test bespoke run with power curve losses."""
-<<<<<<< HEAD
-    output_request = ("system_capacity", "cf_mean", "cf_profile")
-=======
     output_request = ('system_capacity', 'cf_mean',
                       'cf_profile')
->>>>>>> d5a6c70e
     with tempfile.TemporaryDirectory() as td:
         res_fp = os.path.join(td, "ri_100_wtk_{}.h5")
         excl_fp = os.path.join(td, "ri_exclusions.h5")
@@ -1216,12 +1027,8 @@
 
 def test_bespoke_run_with_scheduled_losses():
     """Test bespoke run with scheduled losses."""
-<<<<<<< HEAD
-    output_request = ("system_capacity", "cf_mean", "cf_profile")
-=======
     output_request = ('system_capacity', 'cf_mean',
                       'cf_profile')
->>>>>>> d5a6c70e
     with tempfile.TemporaryDirectory() as td:
         res_fp = os.path.join(td, "ri_100_wtk_{}.h5")
         excl_fp = os.path.join(td, "ri_exclusions.h5")
@@ -1251,42 +1058,6 @@
         bsp.close()
 
         sam_inputs = copy.deepcopy(SAM_SYS_INPUTS)
-<<<<<<< HEAD
-        sam_inputs[ScheduledLossesMixin.OUTAGE_CONFIG_KEY] = [
-            {
-                "name": "Environmental",
-                "count": 115,
-                "duration": 2,
-                "percentage_of_capacity_lost": 100,
-                "allowed_months": [
-                    "April",
-                    "May",
-                    "June",
-                    "July",
-                    "August",
-                    "September",
-                    "October",
-                ],
-            }
-        ]
-        sam_inputs["hourly"] = [0] * 8760  # only needed for testing
-        output_request = ("system_capacity", "cf_mean", "cf_profile", "hourly")
-
-        bsp = BespokeSinglePlant(
-            33,
-            excl_fp,
-            res_fp,
-            TM_DSET,
-            sam_inputs,
-            OBJECTIVE_FUNCTION,
-            CAP_COST_FUN,
-            FOC_FUN,
-            VOC_FUN,
-            ga_kwargs={"max_time": 5},
-            excl_dict=EXCL_DICT,
-            output_request=output_request,
-        )
-=======
         sam_inputs[ScheduledLossesMixin.OUTAGE_CONFIG_KEY] = [{
             'name': 'Environmental',
             'count': 115,
@@ -1298,16 +1069,20 @@
         output_request = ('system_capacity', 'cf_mean',
                           'cf_profile', 'hourly')
 
-        bsp = BespokeSinglePlant(33, excl_fp, res_fp, TM_DSET,
-                                 sam_inputs,
-                                 OBJECTIVE_FUNCTION,
-                                 CAP_COST_FUN,
-                                 FOC_FUN,
-                                 VOC_FUN,
-                                 ga_kwargs={'max_time': 5},
-                                 excl_dict=EXCL_DICT,
-                                 output_request=output_request)
->>>>>>> d5a6c70e
+        bsp = BespokeSinglePlant(
+            33,
+            excl_fp,
+            res_fp,
+            TM_DSET,
+            sam_inputs,
+            OBJECTIVE_FUNCTION,
+            CAP_COST_FUN,
+            FOC_FUN,
+            VOC_FUN,
+            ga_kwargs={"max_time": 5},
+            excl_dict=EXCL_DICT,
+            output_request=output_request,
+        )
 
         out_losses = bsp.run_plant_optimization()
         out_losses = bsp.run_wind_plant_ts()
@@ -1329,12 +1104,8 @@
 
 def test_bespoke_aep_is_zero_if_no_turbines_placed():
     """Test that bespoke aep output is zero if no turbines placed."""
-<<<<<<< HEAD
-    output_request = ("system_capacity", "cf_mean", "cf_profile")
-=======
     output_request = ('system_capacity', 'cf_mean',
                       'cf_profile')
->>>>>>> d5a6c70e
 
     objective_function = "aep"
 
@@ -1382,23 +1153,11 @@
     single vertical level (e.g., with Sup3rCC data)
     """
     sam_sys_inputs = copy.deepcopy(SAM_SYS_INPUTS)
-<<<<<<< HEAD
-    sam_sys_inputs["fixed_charge_rate"] = 0.096
-    sam_configs = {"default": sam_sys_inputs}
-    output_request = (
-        "system_capacity",
-        "cf_mean",
-        "cf_profile",
-        "extra_unused_data",
-        "lcoe_fcr",
-    )
-=======
     sam_sys_inputs['fixed_charge_rate'] = 0.096
     sam_configs = {'default': sam_sys_inputs}
     output_request = ('system_capacity', 'cf_mean',
                       'cf_profile', 'extra_unused_data',
                       'lcoe_fcr')
->>>>>>> d5a6c70e
     with tempfile.TemporaryDirectory() as td:
         out_fpath1 = os.path.join(td, "bespoke_out2.h5")
         out_fpath2 = os.path.join(td, "bespoke_out1.h5")
@@ -1419,19 +1178,9 @@
         res_fp_2013 = res_fp.format("2013")
 
         # gids 33 and 35 are included, 37 is fully excluded
-<<<<<<< HEAD
-        points = pd.DataFrame(
-            {
-                MetaKeyName.GID: [33],
-                "config": ["default"],
-                "extra_unused_data": [42],
-            }
-        )
-=======
         points = pd.DataFrame({SiteDataField.GID: [33],
                                SiteDataField.CONFIG: ['default'],
                                'extra_unused_data': [42]})
->>>>>>> d5a6c70e
 
         TechMapping.run(excl_fp, RES.format(2012), dset=TM_DSET, max_workers=1)
 
@@ -1483,20 +1232,9 @@
             meta2 = f2.meta
             data2 = {k: f2[k] for k in f2.dsets}
 
-<<<<<<< HEAD
-        cols = [
-            MetaKeyName.TURBINE_X_COORDS,
-            MetaKeyName.TURBINE_Y_COORDS,
-            MetaKeyName.CAPACITY,
-            MetaKeyName.N_GIDS,
-            MetaKeyName.GID_COUNTS,
-            MetaKeyName.RES_GIDS,
-        ]
-=======
         cols = [MetaKeyName.TURBINE_X_COORDS, MetaKeyName.TURBINE_Y_COORDS,
                 MetaKeyName.CAPACITY, MetaKeyName.N_GIDS,
                 MetaKeyName.GID_COUNTS, MetaKeyName.RES_GIDS]
->>>>>>> d5a6c70e
         pd.testing.assert_frame_equal(meta1[cols], meta2[cols])
 
         # multi-year means should not match the 2nd run with 2013 only.
@@ -1517,20 +1255,9 @@
     new resource data files for example so you can run forecasted resource with
     the same spatial configuration."""
 
-<<<<<<< HEAD
-    output_request = (
-        "system_capacity",
-        "cf_mean",
-        "cf_profile",
-        "extra_unused_data",
-        "winddirection",
-        "ws_mean",
-    )
-=======
     output_request = ('system_capacity', 'cf_mean',
                       'cf_profile', 'extra_unused_data',
                       'winddirection', 'ws_mean')
->>>>>>> d5a6c70e
     with tempfile.TemporaryDirectory() as td:
         out_fpath1 = os.path.join(td, "bespoke_out2.h5")
         out_fpath2 = os.path.join(td, "bespoke_out1.h5")
@@ -1542,19 +1269,9 @@
         res_fp_2013 = res_fp.format("2013")
 
         # gids 33 and 35 are included, 37 is fully excluded
-<<<<<<< HEAD
-        points = pd.DataFrame(
-            {
-                MetaKeyName.GID: [33],
-                "config": ["default"],
-                "extra_unused_data": [42],
-            }
-        )
-=======
         points = pd.DataFrame({SiteDataField.GID: [33],
                                SiteDataField.CONFIG: ['default'],
                                'extra_unused_data': [42]})
->>>>>>> d5a6c70e
 
         gid_map = pd.DataFrame({MetaKeyName.GID: [3, 4, 13, 12, 11, 10, 9]})
         new_gid = 50
@@ -1616,16 +1333,8 @@
         with Resource(res_fp_2013) as f3:
             ws = f3[f"windspeed_{hh}m", :, new_gid]
 
-<<<<<<< HEAD
-        cols = [
-            MetaKeyName.N_GIDS,
-            MetaKeyName.GID_COUNTS,
-            MetaKeyName.RES_GIDS,
-        ]
-=======
         cols = [MetaKeyName.N_GIDS, MetaKeyName.GID_COUNTS,
                 MetaKeyName.RES_GIDS]
->>>>>>> d5a6c70e
         pd.testing.assert_frame_equal(meta1[cols], meta2[cols])
 
         assert not np.allclose(data1["cf_mean-2013"], data2["cf_mean-2013"])
@@ -1660,18 +1369,8 @@
 
 def test_bespoke_bias_correct():
     """Test bespoke run with bias correction on windspeed data."""
-<<<<<<< HEAD
-    output_request = (
-        "system_capacity",
-        "cf_mean",
-        "cf_profile",
-        "extra_unused_data",
-        "ws_mean",
-    )
-=======
     output_request = ('system_capacity', 'cf_mean',
                       'cf_profile', 'extra_unused_data', 'ws_mean')
->>>>>>> d5a6c70e
     with tempfile.TemporaryDirectory() as td:
         out_fpath1 = os.path.join(td, "bespoke_out2.h5")
         out_fpath2 = os.path.join(td, "bespoke_out1.h5")
@@ -1683,32 +1382,16 @@
         res_fp_2013 = res_fp.format("2013")
 
         # gids 33 and 35 are included, 37 is fully excluded
-<<<<<<< HEAD
-        points = pd.DataFrame(
-            {
-                MetaKeyName.GID: [33],
-                "config": ["default"],
-                "extra_unused_data": [42],
-            }
-        )
-=======
         points = pd.DataFrame({SiteDataField.GID: [33],
                                SiteDataField.CONFIG: ['default'],
                                'extra_unused_data': [42]})
->>>>>>> d5a6c70e
 
         # intentionally leaving out WTK gid 13 which only has 5 included 90m
         # pixels in order to check that this is dynamically patched.
         bias_correct = pd.DataFrame({MetaKeyName.GID: [3, 4, 12, 11, 10, 9]})
-<<<<<<< HEAD
-        bias_correct["method"] = "lin_ws"
-        bias_correct["scalar"] = 0.5
-        fp_bc = os.path.join(td, "bc.csv")
-=======
         bias_correct['method'] = 'lin_ws'
         bias_correct['scalar'] = 0.5
         fp_bc = os.path.join(td, 'bc.csv')
->>>>>>> d5a6c70e
         bias_correct.to_csv(fp_bc)
 
         TechMapping.run(excl_fp, RES.format(2013), dset=TM_DSET, max_workers=1)
@@ -1761,16 +1444,8 @@
             meta2 = f2.meta
             data2 = {k: f2[k] for k in f2.dsets}
 
-<<<<<<< HEAD
-        cols = [
-            MetaKeyName.N_GIDS,
-            MetaKeyName.GID_COUNTS,
-            MetaKeyName.RES_GIDS,
-        ]
-=======
         cols = [MetaKeyName.N_GIDS, MetaKeyName.GID_COUNTS,
                 MetaKeyName.RES_GIDS]
->>>>>>> d5a6c70e
         pd.testing.assert_frame_equal(meta1[cols], meta2[cols])
 
         assert data1["cf_mean-2013"] * 0.5 > data2["cf_mean-2013"]
@@ -1779,20 +1454,9 @@
 
 def test_cli(runner, clear_loggers):
     """Test bespoke CLI"""
-<<<<<<< HEAD
-    output_request = (
-        "system_capacity",
-        "cf_mean",
-        "cf_profile",
-        "winddirection",
-        "windspeed",
-        "ws_mean",
-    )
-=======
     output_request = ('system_capacity', 'cf_mean',
                       'cf_profile', 'winddirection', 'windspeed',
                       'ws_mean')
->>>>>>> d5a6c70e
 
     with tempfile.TemporaryDirectory() as td:
         dirname = os.path.basename(td)
@@ -1862,9 +1526,8 @@
             assert MetaKeyName.SC_POINT_GID in meta
             assert MetaKeyName.TURBINE_X_COORDS in meta
             assert MetaKeyName.TURBINE_Y_COORDS in meta
-<<<<<<< HEAD
-            assert "possible_x_coords" in meta
-            assert "possible_y_coords" in meta
+            assert 'possible_x_coords' in meta
+            assert 'possible_y_coords' in meta
             assert MetaKeyName.RES_GIDS in meta
 
             dsets_1d = (
@@ -1874,14 +1537,6 @@
                 "cf_mean-means",
                 "ws_mean",
             )
-=======
-            assert 'possible_x_coords' in meta
-            assert 'possible_y_coords' in meta
-            assert MetaKeyName.RES_GIDS in meta
-
-            dsets_1d = ('system_capacity', 'cf_mean-2012',
-                        'annual_energy-2012', 'cf_mean-means', 'ws_mean')
->>>>>>> d5a6c70e
             for dset in dsets_1d:
                 assert dset in list(f)
                 assert isinstance(f[dset], np.ndarray)
@@ -1908,60 +1563,28 @@
 
 def test_bespoke_5min_sample():
     """Sample a 5min resource dataset for 60min outputs in bespoke"""
-<<<<<<< HEAD
-    output_request = (
-        "system_capacity",
-        "cf_mean",
-        "cf_profile",
-        "extra_unused_data",
-        "winddirection",
-        "windspeed",
-        "ws_mean",
-    )
-    tm_dset = "test_wtk_5min"
-=======
     output_request = ('system_capacity', 'cf_mean',
                       'cf_profile', 'extra_unused_data',
                       'winddirection', 'windspeed', 'ws_mean')
     tm_dset = 'test_wtk_5min'
->>>>>>> d5a6c70e
 
     with tempfile.TemporaryDirectory() as td:
         out_fpath = os.path.join(td, "wind_bespoke.h5")
         excl_fp = os.path.join(td, "ri_exclusions.h5")
         shutil.copy(EXCL, excl_fp)
-<<<<<<< HEAD
         res_fp = os.path.join(TESTDATADIR, "wtk/wtk_2010_*m.h5")
-
-        points = pd.DataFrame(
-            {
-                MetaKeyName.GID: [33, 35],
-                "config": ["default"] * 2,
-                "extra_unused_data": [0, 42],
-            }
-        )
-=======
-        res_fp = os.path.join(TESTDATADIR, 'wtk/wtk_2010_*m.h5')
 
         points = pd.DataFrame({SiteDataField.GID: [33, 35],
                                SiteDataField.CONFIG: ['default'] * 2,
                                'extra_unused_data': [0, 42]})
->>>>>>> d5a6c70e
         sam_sys_inputs = copy.deepcopy(SAM_SYS_INPUTS)
         sam_sys_inputs["time_index_step"] = 12
         sam_configs = {"default": sam_sys_inputs}
 
         # hack techmap because 5min data only has 10 wind resource pixels
-<<<<<<< HEAD
-        with h5py.File(excl_fp, "a") as excl_file:
-            arr = np.random.choice(
-                10, size=excl_file[MetaKeyName.LATITUDE].shape
-            )
-=======
         with h5py.File(excl_fp, 'a') as excl_file:
             arr = np.random.choice(10,
                                    size=excl_file[MetaKeyName.LATITUDE].shape)
->>>>>>> d5a6c70e
             excl_file.create_dataset(name=tm_dset, data=arr)
 
         bsp = BespokeWindPlants(
