--- conflicted
+++ resolved
@@ -901,82 +901,6 @@
                        sc_full[SupplyCurveField.TOTAL_LCOE])
 
 
-<<<<<<< HEAD
-@pytest.mark.parametrize("wlm", [2, 100])
-def test_wake_loss_multiplier(wlm):
-    """Test wake loss multiplier."""
-    output_request = ("system_capacity", "cf_mean", "cf_profile")
-    with tempfile.TemporaryDirectory() as td:
-        res_fp = os.path.join(td, "ri_100_wtk_{}.h5")
-        excl_fp = os.path.join(td, "ri_exclusions.h5")
-        shutil.copy(EXCL, excl_fp)
-        shutil.copy(RES.format(2012), res_fp.format(2012))
-        shutil.copy(RES.format(2013), res_fp.format(2013))
-        res_fp = res_fp.format("*")
-
-        TechMapping.run(
-            excl_fp, RES.format(2012), tm_dset=TM_DSET, max_workers=1,
-            resolution=2560
-        )
-        bsp = BespokeSinglePlant(33, excl_fp, res_fp, TM_DSET,
-                                 SAM_SYS_INPUTS,
-                                 OBJECTIVE_FUNCTION,
-                                 CAP_COST_FUN,
-                                 FOC_FUN,
-                                 VOC_FUN,
-                                 BOS_FUN,
-                                 excl_dict=EXCL_DICT,
-                                 output_request=output_request,
-                                 )
-
-        optimizer = bsp.plant_optimizer
-        optimizer.define_exclusions()
-        optimizer.initialize_packing()
-
-        optimizer.wind_plant["wind_farm_xCoordinates"] = optimizer.x_locations
-        optimizer.wind_plant["wind_farm_yCoordinates"] = optimizer.y_locations
-
-        system_capacity = (
-            len(optimizer.x_locations) * optimizer.turbine_capacity
-        )
-        optimizer.wind_plant["system_capacity"] = system_capacity
-
-        optimizer.wind_plant.assign_inputs()
-        optimizer.wind_plant.execute()
-        aep = optimizer._aep_after_scaled_wake_losses()
-        bsp.close()
-
-        bsp = BespokeSinglePlant(33, excl_fp, res_fp, TM_DSET,
-                                 SAM_SYS_INPUTS,
-                                 OBJECTIVE_FUNCTION,
-                                 CAP_COST_FUN,
-                                 FOC_FUN,
-                                 VOC_FUN,
-                                 BOS_FUN,
-                                 excl_dict=EXCL_DICT,
-                                 output_request=output_request,
-                                 wake_loss_multiplier=wlm)
-
-        optimizer2 = bsp.plant_optimizer
-        optimizer2.wind_plant["wind_farm_xCoordinates"] = optimizer.x_locations
-        optimizer2.wind_plant["wind_farm_yCoordinates"] = optimizer.y_locations
-
-        system_capacity = (
-            len(optimizer.x_locations) * optimizer.turbine_capacity
-        )
-        optimizer2.wind_plant["system_capacity"] = system_capacity
-
-        optimizer2.wind_plant.assign_inputs()
-        optimizer2.wind_plant.execute()
-        aep_wlm = optimizer2._aep_after_scaled_wake_losses()
-        bsp.close()
-
-    assert aep > aep_wlm
-    assert aep_wlm >= 0
-
-
-=======
->>>>>>> d7b0f48b
 def test_bespoke_wind_plant_with_power_curve_losses():
     """Test bespoke ``wind_plant`` with power curve losses."""
     output_request = ("system_capacity", "cf_mean", "cf_profile")
@@ -1789,79 +1713,4 @@
             assert len(f["cf_profile-2010"]) == 8760
             assert len(f["time_index-2010"]) == 8760
             assert len(f["windspeed-2010"]) == 8760
-<<<<<<< HEAD
-            assert len(f["winddirection-2010"]) == 8760
-
-
-def test_bespoke_run_with_icing_cutoff():
-    """Test bespoke run with icing cutoff enabled."""
-    output_request = ("system_capacity", "cf_mean", "cf_profile")
-    with tempfile.TemporaryDirectory() as td:
-        res_fp = os.path.join(td, "ri_100_wtk_{}.h5")
-        excl_fp = os.path.join(td, "ri_exclusions.h5")
-        shutil.copy(EXCL, excl_fp)
-        shutil.copy(RES.format(2012), res_fp.format(2012))
-        shutil.copy(RES.format(2013), res_fp.format(2013))
-        res_fp = res_fp.format("*")
-
-        TechMapping.run(
-            excl_fp, RES.format(2012), tm_dset=TM_DSET, max_workers=1,
-            resolution=2560
-        )
-        bsp = BespokeSinglePlant(
-            33,
-            excl_fp,
-            res_fp,
-            TM_DSET,
-            SAM_SYS_INPUTS,
-            OBJECTIVE_FUNCTION,
-            CAP_COST_FUN,
-            FOC_FUN,
-            VOC_FUN,
-            BOS_FUN,
-            ga_kwargs={"max_time": 5},
-            excl_dict=EXCL_DICT,
-            output_request=output_request,
-        )
-
-        out = bsp.run_plant_optimization()
-        out = bsp.run_wind_plant_ts()
-        bsp.close()
-
-        sam_inputs_ice = copy.deepcopy(SAM_SYS_INPUTS)
-        sam_inputs_ice["en_icing_cutoff"] = 1
-        sam_inputs_ice["en_low_temp_cutoff"] = 1
-        sam_inputs_ice["icing_cutoff_rh"] = 90  # High values to ensure diff
-        sam_inputs_ice["icing_cutoff_temp"] = 10
-        sam_inputs_ice["low_temp_cutoff"] = 0
-        bsp = BespokeSinglePlant(
-            33,
-            excl_fp,
-            res_fp,
-            TM_DSET,
-            sam_inputs_ice,
-            OBJECTIVE_FUNCTION,
-            CAP_COST_FUN,
-            FOC_FUN,
-            VOC_FUN,
-            BOS_FUN,
-            ga_kwargs={"max_time": 5},
-            excl_dict=EXCL_DICT,
-            output_request=output_request,
-        )
-
-        out_ice = bsp.run_plant_optimization()
-        out_ice = bsp.run_wind_plant_ts()
-        bsp.close()
-
-    ae_dsets = [
-        "annual_energy-2012",
-        "annual_energy-2013",
-        "annual_energy-means",
-    ]
-    for dset in ae_dsets:
-        assert not np.isclose(out[dset], out_ice[dset])
-        assert out[dset] > out_ice[dset]
-=======
-            assert len(f["winddirection-2010"]) == 8760
->>>>>>> d7b0f48b
+            assert len(f["winddirection-2010"]) == 8760