# -*- coding: utf-8 -*-
# pylint: disable=all
"""
Created on Wed Jun 19 15:37:05 2019

@author: gbuster
"""

import json
import os
import shutil
import tempfile
import traceback

import h5py
import numpy as np
import pandas as pd
import pytest
from pandas.testing import assert_frame_equal
from rex import Outputs, Resource

from reV import TESTDATADIR
from reV.cli import main
from reV.econ.utilities import lcoe_fcr
from reV.supply_curve.sc_aggregation import (
    SupplyCurveAggregation,
    _warn_about_large_datasets,
)
from reV.utilities import MetaKeyName, ModuleName

<<<<<<< HEAD
EXCL = os.path.join(TESTDATADIR, "ri_exclusions/ri_exclusions.h5")
RES = os.path.join(TESTDATADIR, "nsrdb/ri_100_nsrdb_2012.h5")
GEN = os.path.join(TESTDATADIR, "gen_out/ri_my_pv_gen.h5")
ONLY_GEN = os.path.join(TESTDATADIR, "gen_out/ri_my_pv_only_gen.h5")
ONLY_ECON = os.path.join(TESTDATADIR, "gen_out/ri_my_pv_only_econ.h5")
AGG_BASELINE = os.path.join(TESTDATADIR, "sc_out/baseline_agg_summary.csv")
TM_DSET = "techmap_nsrdb"
RES_CLASS_DSET = "ghi_mean-means"
=======
EXCL = os.path.join(TESTDATADIR, 'ri_exclusions/ri_exclusions.h5')
RES = os.path.join(TESTDATADIR, 'nsrdb/ri_100_nsrdb_2012.h5')
GEN = os.path.join(TESTDATADIR, 'gen_out/ri_my_pv_gen.h5')
ONLY_GEN = os.path.join(TESTDATADIR, 'gen_out/ri_my_pv_only_gen.h5')
ONLY_ECON = os.path.join(TESTDATADIR, 'gen_out/ri_my_pv_only_econ.h5')
AGG_BASELINE = os.path.join(TESTDATADIR, 'sc_out/baseline_agg_summary.csv')
TM_DSET = 'techmap_nsrdb'
RES_CLASS_DSET = 'ghi_mean-means'
>>>>>>> d5a6c70e
RES_CLASS_BINS = [0, 4, 100]
DATA_LAYERS = {
    "pct_slope": {"dset": "ri_srtm_slope", "method": "mean"},
    "reeds_region": {"dset": "ri_reeds_regions", "method": "mode"},
    "padus": {"dset": "ri_padus", "method": "mode"},
}

EXCL_DICT = {
    "ri_srtm_slope": {"inclusion_range": (None, 5), "exclude_nodata": True},
    "ri_padus": {"exclude_values": [1], "exclude_nodata": True},
}

RTOL = 0.001


def test_agg_extent(resolution=64):
    """Get the SC points aggregation summary and test that there are expected
    columns and that all resource gids were found"""

    sca = SupplyCurveAggregation(
        EXCL,
        TM_DSET,
        excl_dict=EXCL_DICT,
        res_class_dset=None,
        res_class_bins=None,
        data_layers=DATA_LAYERS,
        resolution=resolution,
    )
    summary = sca.summarize(GEN)

    all_res_gids = []
    for gids in summary[MetaKeyName.RES_GIDS]:
        all_res_gids += gids

    assert MetaKeyName.SC_COL_IND in summary
    assert MetaKeyName.SC_ROW_IND in summary
    assert MetaKeyName.GEN_GIDS in summary
    assert len(set(all_res_gids)) == 177


def test_parallel_agg(resolution=64):
    """Test that parallel aggregation yields the same results as serial
    aggregation."""

    gids = list(range(50, 70))
    sca = SupplyCurveAggregation(
        EXCL,
        TM_DSET,
        excl_dict=EXCL_DICT,
        res_class_dset=None,
        res_class_bins=None,
        data_layers=DATA_LAYERS,
        gids=gids,
        resolution=resolution,
    )
    summary_serial = sca.summarize(GEN, max_workers=1)
    summary_parallel = sca.summarize(
        GEN, max_workers=None, sites_per_worker=10
    )

    assert all(summary_serial == summary_parallel)


def test_agg_summary():
    """Test the aggregation summary method against a baseline file."""

    sca = SupplyCurveAggregation(
        EXCL,
        TM_DSET,
        excl_dict=EXCL_DICT,
        res_class_dset=RES_CLASS_DSET,
        res_class_bins=RES_CLASS_BINS,
        data_layers=DATA_LAYERS,
    )
    summary = sca.summarize(GEN, max_workers=1)

    if not os.path.exists(AGG_BASELINE):
        summary.to_csv(AGG_BASELINE)
        raise Exception(
            "Aggregation summary baseline file did not exist. "
            "Created: {}".format(AGG_BASELINE)
        )

<<<<<<< HEAD
    for c in [
        MetaKeyName.RES_GIDS,
        MetaKeyName.GEN_GIDS,
        MetaKeyName.GID_COUNTS,
    ]:
        summary[c] = summary[c].astype(str)
=======
    else:
        for c in [MetaKeyName.RES_GIDS, MetaKeyName.GEN_GIDS,
                  MetaKeyName.GID_COUNTS]:
            summary[c] = summary[c].astype(str)
>>>>>>> d5a6c70e

    s_baseline = pd.read_csv(AGG_BASELINE, index_col=0)

    summary = summary.fillna("None")
    s_baseline = s_baseline.fillna("None")
    summary = summary[list(s_baseline.columns)]

    assert_frame_equal(summary, s_baseline, check_dtype=False, rtol=0.0001)

    assert "capacity_ac" not in summary


@pytest.mark.parametrize("pd", [None, 45])
def test_agg_summary_solar_ac(pd):
    """Test the aggregation summary method for solar ac outputs."""

    with tempfile.TemporaryDirectory() as td:
        gen = os.path.join(td, "gen.h5")
        shutil.copy(GEN, gen)
        Outputs.add_dataset(
            gen, "dc_ac_ratio", np.array([1.3] * 188), np.float32
        )

        with Outputs(gen, "r") as out:
            assert "dc_ac_ratio" in out.datasets

        sca = SupplyCurveAggregation(
            EXCL,
            TM_DSET,
            excl_dict=EXCL_DICT,
            res_class_dset=RES_CLASS_DSET,
            res_class_bins=RES_CLASS_BINS,
            data_layers=DATA_LAYERS,
            power_density=pd,
        )
        summary = sca.summarize(gen, max_workers=1)

    assert "capacity_ac" in summary
    assert np.allclose(summary["capacity"] / 1.3, summary["capacity_ac"])


def test_multi_file_excl():
    """Test sc aggregation with multple exclusion file inputs."""

    excl_dict = {
        "ri_srtm_slope": {
            "inclusion_range": (None, 5),
            "exclude_nodata": True,
        },
        "ri_padus": {"exclude_values": [1], "exclude_nodata": True},
        "excl_test": {"include_values": [1], "weight": 0.5},
    }

    with tempfile.TemporaryDirectory() as td:
        excl_temp_1 = os.path.join(td, "excl1.h5")
        excl_temp_2 = os.path.join(td, "excl2.h5")
        shutil.copy(EXCL, excl_temp_1)
        shutil.copy(EXCL, excl_temp_2)

<<<<<<< HEAD
        with h5py.File(excl_temp_1, "a") as f:
            shape = f[MetaKeyName.LATITUDE].shape
            attrs = dict(f["ri_srtm_slope"].attrs)
=======
        with h5py.File(excl_temp_1, 'a') as f:
            shape = f[MetaKeyName.LATITUDE].shape
            attrs = dict(f['ri_srtm_slope'].attrs)
>>>>>>> d5a6c70e
            data = np.ones(shape)
            test_dset = "excl_test"
            f.create_dataset(test_dset, shape, data=data)
            for k, v in attrs.items():
                f[test_dset].attrs[k] = v
            del f["ri_srtm_slope"]

        sca = SupplyCurveAggregation(
            (excl_temp_1, excl_temp_2),
            TM_DSET,
            excl_dict=excl_dict,
            res_class_dset=RES_CLASS_DSET,
            res_class_bins=RES_CLASS_BINS,
        )
        summary = sca.summarize(GEN)

        s_baseline = pd.read_csv(AGG_BASELINE, index_col=0)

        summary = summary.fillna("None")
        s_baseline = s_baseline.fillna("None")

<<<<<<< HEAD
        assert np.allclose(
            summary[MetaKeyName.AREA_SQ_KM] * 2,
            s_baseline[MetaKeyName.AREA_SQ_KM],
        )
=======
        assert np.allclose(summary[MetaKeyName.AREA_SQ_KM] * 2,
                           s_baseline[MetaKeyName.AREA_SQ_KM])
>>>>>>> d5a6c70e


@pytest.mark.parametrize("pre_extract", (True, False))
def test_pre_extract_inclusions(pre_extract):
    """Test the aggregation summary w/ and w/out pre-extracting inclusions"""

    sca = SupplyCurveAggregation(
        EXCL,
        TM_DSET,
        excl_dict=EXCL_DICT,
        res_class_dset=RES_CLASS_DSET,
        res_class_bins=RES_CLASS_BINS,
        data_layers=DATA_LAYERS,
        pre_extract_inclusions=pre_extract,
    )
    summary = sca.summarize(GEN, max_workers=1)

    if not os.path.exists(AGG_BASELINE):
        summary.to_csv(AGG_BASELINE)
        raise Exception(
            "Aggregation summary baseline file did not exist. "
            "Created: {}".format(AGG_BASELINE)
        )

<<<<<<< HEAD
    for c in [
        MetaKeyName.RES_GIDS,
        MetaKeyName.GEN_GIDS,
        MetaKeyName.GID_COUNTS,
    ]:
        summary[c] = summary[c].astype(str)
=======
    else:
        for c in [MetaKeyName.RES_GIDS, MetaKeyName.GEN_GIDS,
                  MetaKeyName.GID_COUNTS]:
            summary[c] = summary[c].astype(str)
>>>>>>> d5a6c70e

    s_baseline = pd.read_csv(AGG_BASELINE, index_col=0)

    summary = summary.fillna("None")
    s_baseline = s_baseline.fillna("None")
    summary = summary[list(s_baseline.columns)]

    assert_frame_equal(summary, s_baseline, check_dtype=False, rtol=0.0001)


def test_agg_gen_econ():
    """Test the aggregation summary method with separate gen and econ
    input files."""

    sca = SupplyCurveAggregation(
        EXCL,
        TM_DSET,
        excl_dict=EXCL_DICT,
        res_class_dset=RES_CLASS_DSET,
        res_class_bins=RES_CLASS_BINS,
        data_layers=DATA_LAYERS,
    )
    summary_base = sca.summarize(GEN, max_workers=1)

    sca = SupplyCurveAggregation(
        EXCL,
        TM_DSET,
        econ_fpath=ONLY_ECON,
        excl_dict=EXCL_DICT,
        res_class_dset=RES_CLASS_DSET,
        res_class_bins=RES_CLASS_BINS,
        data_layers=DATA_LAYERS,
    )
    summary_econ = sca.summarize(ONLY_GEN, max_workers=1)

    assert_frame_equal(summary_base, summary_econ)


def test_agg_extra_dsets():
    """Test aggregation with extra datasets to aggregate."""
    h5_dsets = ["lcoe_fcr-2012", "lcoe_fcr-2013", "lcoe_fcr-stdev"]
    sca = SupplyCurveAggregation(
        EXCL,
        TM_DSET,
        h5_dsets=h5_dsets,
        econ_fpath=ONLY_ECON,
        excl_dict=EXCL_DICT,
        res_class_dset=RES_CLASS_DSET,
        res_class_bins=RES_CLASS_BINS,
        data_layers=DATA_LAYERS,
    )
    summary = sca.summarize(ONLY_GEN, max_workers=1)

    for dset in h5_dsets:
        assert "mean_{}".format(dset) in summary.columns

<<<<<<< HEAD
    check = summary["mean_lcoe_fcr-2012"] == summary[MetaKeyName.MEAN_LCOE]
    assert not any(check)
    check = summary["mean_lcoe_fcr-2013"] == summary[MetaKeyName.MEAN_LCOE]
    assert not any(check)

    avg = (summary["mean_lcoe_fcr-2012"] + summary["mean_lcoe_fcr-2013"]) / 2
=======
    check = summary['mean_lcoe_fcr-2012'] == summary[MetaKeyName.MEAN_LCOE]
    assert not any(check)
    check = summary['mean_lcoe_fcr-2013'] == summary[MetaKeyName.MEAN_LCOE]
    assert not any(check)

    avg = (summary['mean_lcoe_fcr-2012'] + summary['mean_lcoe_fcr-2013']) / 2
>>>>>>> d5a6c70e
    assert np.allclose(avg.values, summary[MetaKeyName.MEAN_LCOE].values)


def test_agg_extra_2D_dsets():
    """Test that warning is thrown for 2D datasets."""
    dset = "cf_profile"
    fp = os.path.join(TESTDATADIR, "gen_out/pv_gen_2018_node00.h5")
    with pytest.warns(UserWarning) as records:
        with Resource(fp) as res:
            _warn_about_large_datasets(res, dset)

    messages = [r.message.args[0] for r in records]
    assert any(
        "Generation dataset {!r} is not 1-dimensional (shape: {})".format(
            dset, (17520, 50)
        )
        in msg
        for msg in messages
    )
    assert any(
        "You may run into memory errors during aggregation" in msg
        for msg in messages
    )


def test_agg_scalar_excl():
    """Test the aggregation summary with exclusions of 0.5"""

    gids_subset = list(range(0, 20))
    excl_dict_1 = {"ri_padus": {"exclude_values": [1]}}
    sca = SupplyCurveAggregation(
        EXCL,
        TM_DSET,
        excl_dict=excl_dict_1,
        res_class_dset=RES_CLASS_DSET,
        res_class_bins=RES_CLASS_BINS,
        data_layers=DATA_LAYERS,
        gids=gids_subset,
    )
    summary_base = sca.summarize(GEN, max_workers=1)

    excl_dict_2 = {"ri_padus": {"exclude_values": [1], "weight": 0.5}}
    sca = SupplyCurveAggregation(
        EXCL,
        TM_DSET,
        excl_dict=excl_dict_2,
        res_class_dset=RES_CLASS_DSET,
        res_class_bins=RES_CLASS_BINS,
        data_layers=DATA_LAYERS,
        gids=gids_subset,
    )
    summary_with_weights = sca.summarize(GEN, max_workers=1)

    dsets = [MetaKeyName.AREA_SQ_KM, MetaKeyName.CAPACITY]
    for dset in dsets:
        diff = summary_base[dset].values / summary_with_weights[dset].values
        msg = ("Fractional exclusions failed for {} which has values {} and {}"
               .format(dset, summary_base[dset].values,
                       summary_with_weights[dset].values))
        assert all(diff == 2), msg

    for i in summary_base.index:
        counts_full = summary_base.loc[i, MetaKeyName.GID_COUNTS]
        counts_half = summary_with_weights.loc[i, MetaKeyName.GID_COUNTS]

        for j, counts in enumerate(counts_full):
            msg = ("GID counts for fractional exclusions failed for index {}!"
                   .format(i))
            assert counts == 2 * counts_half[j], msg


def test_data_layer_methods():
    """Test aggregation of data layers with different methods"""
    data_layers = {
        "pct_slope_mean": {"dset": "ri_srtm_slope", "method": "mean"},
        "pct_slope_max": {"dset": "ri_srtm_slope", "method": "max"},
        "pct_slope_min": {"dset": "ri_srtm_slope", "method": "min"},
        "reeds_region": {"dset": "ri_reeds_regions", "method": "category"},
        "padus": {"dset": "ri_padus", "method": "category"},
    }

    sca = SupplyCurveAggregation(
        EXCL,
        TM_DSET,
        excl_dict=EXCL_DICT,
        res_class_dset=RES_CLASS_DSET,
        res_class_bins=RES_CLASS_BINS,
        data_layers=data_layers,
    )
    summary = sca.summarize(GEN, max_workers=1)

    for i in summary.index.values:
        # Check categorical data layers
        counts = summary.loc[i, MetaKeyName.GID_COUNTS]
<<<<<<< HEAD
        rr = summary.loc[i, "reeds_region"]
=======
        rr = summary.loc[i, 'reeds_region']
>>>>>>> d5a6c70e
        assert isinstance(rr, str)
        rr = json.loads(rr)
        assert isinstance(rr, dict)
        rr_sum = sum(list(rr.values()))
        padus = summary.loc[i, "padus"]
        assert isinstance(padus, str)
        padus = json.loads(padus)
        assert isinstance(padus, dict)
        padus_sum = sum(list(padus.values()))
        try:
            assert padus_sum == sum(counts)
            assert padus_sum >= rr_sum
        except AssertionError:
            e = "Categorical data layer aggregation failed:\n{}".format(
                summary.loc[i]
            )
            raise RuntimeError(e)

        # Check min/mean/max of the same data layer
        n = summary.loc[i, MetaKeyName.N_GIDS]
<<<<<<< HEAD
        slope_mean = summary.loc[i, "pct_slope_mean"]
        slope_max = summary.loc[i, "pct_slope_max"]
        slope_min = summary.loc[i, "pct_slope_min"]
=======
        slope_mean = summary.loc[i, 'pct_slope_mean']
        slope_max = summary.loc[i, 'pct_slope_max']
        slope_min = summary.loc[i, 'pct_slope_min']
>>>>>>> d5a6c70e
        if n > 3:  # sc points with <= 3 90m pixels can have min == mean == max
            assert slope_min < slope_mean < slope_max
        else:
            assert slope_min <= slope_mean <= slope_max


@pytest.mark.parametrize(
    "cap_cost_scale", ["1", "2 * np.multiply(1000, capacity) ** -0.3"]
)
def test_recalc_lcoe(cap_cost_scale):
    """Test supply curve aggregation with the re-calculation of lcoe using the
    multi-year mean capacity factor"""

<<<<<<< HEAD
    data = {
        "capital_cost": 34900000,
        "fixed_operating_cost": 280000,
        "fixed_charge_rate": 0.09606382995843887,
        "variable_operating_cost": 0,
        "system_capacity": 20000,
    }
=======
    data = {MetaKeyName.CAPITAL_COST: 34900000,
            MetaKeyName.FIXED_OPERATING_COST: 280000,
            MetaKeyName.FIXED_CHARGE_RATE: 0.09606382995843887,
            MetaKeyName.VARIABLE_OPERATING_COST: 0,
            'system_capacity': 20000}
>>>>>>> d5a6c70e
    annual_cf = [0.24, 0.26, 0.37, 0.15]
    annual_lcoe = []
    years = list(range(2012, 2016))

    with tempfile.TemporaryDirectory() as td:
        gen_temp = os.path.join(td, "ri_my_pv_gen.h5")
        shutil.copy(GEN, gen_temp)

        with h5py.File(gen_temp, "a") as res:
            for k in [d for d in list(res) if d != "meta"]:
                del res[k]
            for k, v in data.items():
                arr = np.full(res["meta"].shape, v)
                res.create_dataset(k, res["meta"].shape, data=arr)
            for year, cf in zip(years, annual_cf):
<<<<<<< HEAD
                lcoe = lcoe_fcr(
                    data["fixed_charge_rate"],
                    data["capital_cost"],
                    data["fixed_operating_cost"],
                    data["system_capacity"] * cf * 8760,
                    data["variable_operating_cost"],
                )
                cf_arr = np.full(res["meta"].shape, cf)
                lcoe_arr = np.full(res["meta"].shape, lcoe)
                annual_lcoe.append(lcoe)

                res.create_dataset(
                    "cf_mean-{}".format(year), res["meta"].shape, data=cf_arr
                )
                res.create_dataset(
                    "lcoe_fcr-{}".format(year),
                    res["meta"].shape,
                    data=lcoe_arr,
                )

            cf_arr = np.full(res["meta"].shape, np.mean(annual_cf))
            lcoe_arr = np.full(res["meta"].shape, np.mean(annual_lcoe))
            res.create_dataset("cf_mean-means", res["meta"].shape, data=cf_arr)
            res.create_dataset(
                "lcoe_fcr-means", res["meta"].shape, data=lcoe_arr
            )

        h5_dsets = [
            "capital_cost",
            "fixed_operating_cost",
            "fixed_charge_rate",
            "variable_operating_cost",
            "system_capacity",
        ]

        base = SupplyCurveAggregation(
            EXCL,
            TM_DSET,
            excl_dict=EXCL_DICT,
            res_class_dset=None,
            res_class_bins=None,
            data_layers=DATA_LAYERS,
            h5_dsets=h5_dsets,
            gids=list(np.arange(10)),
            recalc_lcoe=False,
            cap_cost_scale=cap_cost_scale,
        )
=======
                lcoe = lcoe_fcr(data[MetaKeyName.FIXED_CHARGE_RATE],
                                data[MetaKeyName.CAPITAL_COST],
                                data[MetaKeyName.FIXED_OPERATING_COST],
                                data['system_capacity'] * cf * 8760,
                                data[MetaKeyName.VARIABLE_OPERATING_COST])
                cf_arr = np.full(res['meta'].shape, cf)
                lcoe_arr = np.full(res['meta'].shape, lcoe)
                annual_lcoe.append(lcoe)

                res.create_dataset('cf_mean-{}'.format(year),
                                   res['meta'].shape, data=cf_arr)
                res.create_dataset('lcoe_fcr-{}'.format(year),
                                   res['meta'].shape, data=lcoe_arr)

            cf_arr = np.full(res['meta'].shape, np.mean(annual_cf))
            lcoe_arr = np.full(res['meta'].shape, np.mean(annual_lcoe))
            res.create_dataset('cf_mean-means',
                               res['meta'].shape, data=cf_arr)
            res.create_dataset('lcoe_fcr-means',
                               res['meta'].shape, data=lcoe_arr)

        h5_dsets = [MetaKeyName.CAPITAL_COST,
                    MetaKeyName.FIXED_OPERATING_COST,
                    MetaKeyName.FIXED_CHARGE_RATE,
                    MetaKeyName.VARIABLE_OPERATING_COST,
                    'system_capacity']

        base = SupplyCurveAggregation(EXCL, TM_DSET, excl_dict=EXCL_DICT,
                                      res_class_dset=None, res_class_bins=None,
                                      data_layers=DATA_LAYERS,
                                      h5_dsets=h5_dsets,
                                      gids=list(np.arange(10)),
                                      recalc_lcoe=False,
                                      cap_cost_scale=cap_cost_scale)
>>>>>>> d5a6c70e
        summary_base = base.summarize(gen_temp, max_workers=1)

        sca = SupplyCurveAggregation(
            EXCL,
            TM_DSET,
            excl_dict=EXCL_DICT,
            res_class_dset=None,
            res_class_bins=None,
            data_layers=DATA_LAYERS,
            h5_dsets=h5_dsets,
            gids=list(np.arange(10)),
            recalc_lcoe=True,
            cap_cost_scale=cap_cost_scale,
        )
        summary = sca.summarize(gen_temp, max_workers=1)

<<<<<<< HEAD
    assert not np.allclose(
        summary_base[MetaKeyName.MEAN_LCOE], summary[MetaKeyName.MEAN_LCOE]
    )

    if cap_cost_scale == "1":
        cc_dset = MetaKeyName.SC_POINT_CAPITAL_COST
    else:
        cc_dset = MetaKeyName.SCALED_SC_POINT_CAPITAL_COST
    lcoe = lcoe_fcr(
        summary["mean_fixed_charge_rate"],
        summary[cc_dset],
        summary[MetaKeyName.SC_POINT_FIXED_OPERATING_COST],
        summary[MetaKeyName.SC_POINT_ANNUAL_ENERGY],
        summary["mean_variable_operating_cost"],
    )
    assert np.allclose(lcoe, summary[MetaKeyName.MEAN_LCOE])


@pytest.mark.parametrize("tm_dset", ("techmap_ri", "techmap_ri_new"))
@pytest.mark.parametrize("pre_extract", (True, False))
=======
    assert not np.allclose(summary_base[MetaKeyName.MEAN_LCOE],
                           summary[MetaKeyName.MEAN_LCOE])

    if cap_cost_scale == '1':
        cc_dset = MetaKeyName.SC_POINT_CAPITAL_COST
    else:
        cc_dset = MetaKeyName.SCALED_SC_POINT_CAPITAL_COST
    lcoe = lcoe_fcr(summary[MetaKeyName.MEAN_FIXED_CHARGE_RATE],
                    summary[cc_dset],
                    summary[MetaKeyName.SC_POINT_FIXED_OPERATING_COST],
                    summary[MetaKeyName.SC_POINT_ANNUAL_ENERGY],
                    summary[MetaKeyName.MEAN_VARIABLE_OPERATING_COST])
    assert np.allclose(lcoe, summary[MetaKeyName.MEAN_LCOE])


@pytest.mark.parametrize('tm_dset', ("techmap_ri", "techmap_ri_new"))
@pytest.mark.parametrize('pre_extract', (True, False))
>>>>>>> d5a6c70e
def test_cli_basic_agg(runner, clear_loggers, tm_dset, pre_extract):
    with tempfile.TemporaryDirectory() as td:
        excl_fp = os.path.join(td, "excl.h5")
        shutil.copy(EXCL, excl_fp)
        config = {
            "log_directory": td,
            "execution_control": {
                "option": "local",
                "max_workers": 1,
            },
            "log_level": "INFO",
            "excl_fpath": excl_fp,
            "gen_fpath": None,
            "econ_fpath": None,
            "tm_dset": tm_dset,
            "res_fpath": RES,
            "excl_dict": EXCL_DICT,
            "resolution": 32,
            "pre_extract_inclusions": pre_extract,
        }
        config_path = os.path.join(td, "config.json")
        with open(config_path, "w") as f:
            json.dump(config, f)

        result = runner.invoke(
            main, [ModuleName.SUPPLY_CURVE_AGGREGATION, "-c", config_path]
        )
        clear_loggers()

        if result.exit_code != 0:
            msg = "Failed with error {}".format(
                traceback.print_exception(*result.exc_info)
            )
            raise RuntimeError(msg)

        fn_list = os.listdir(td)
        dirname = os.path.basename(td)
        out_csv_fn = "{}_{}.csv".format(
            dirname, ModuleName.SUPPLY_CURVE_AGGREGATION
        )
        assert out_csv_fn in fn_list


def execute_pytest(capture="all", flags="-rapP"):
    """Execute module as pytest with detailed summary report.

    Parameters
    ----------
    capture : str
        Log or stdout/stderr capture option. ex: log (only logger),
        all (includes stdout/stderr)
    flags : str
        Which tests to show logs and results for.
    """

    fname = os.path.basename(__file__)
    pytest.main(["-q", "--show-capture={}".format(capture), fname, flags])


if __name__ == "__main__":
    execute_pytest()<|MERGE_RESOLUTION|>--- conflicted
+++ resolved
@@ -28,16 +28,6 @@
 )
 from reV.utilities import MetaKeyName, ModuleName
 
-<<<<<<< HEAD
-EXCL = os.path.join(TESTDATADIR, "ri_exclusions/ri_exclusions.h5")
-RES = os.path.join(TESTDATADIR, "nsrdb/ri_100_nsrdb_2012.h5")
-GEN = os.path.join(TESTDATADIR, "gen_out/ri_my_pv_gen.h5")
-ONLY_GEN = os.path.join(TESTDATADIR, "gen_out/ri_my_pv_only_gen.h5")
-ONLY_ECON = os.path.join(TESTDATADIR, "gen_out/ri_my_pv_only_econ.h5")
-AGG_BASELINE = os.path.join(TESTDATADIR, "sc_out/baseline_agg_summary.csv")
-TM_DSET = "techmap_nsrdb"
-RES_CLASS_DSET = "ghi_mean-means"
-=======
 EXCL = os.path.join(TESTDATADIR, 'ri_exclusions/ri_exclusions.h5')
 RES = os.path.join(TESTDATADIR, 'nsrdb/ri_100_nsrdb_2012.h5')
 GEN = os.path.join(TESTDATADIR, 'gen_out/ri_my_pv_gen.h5')
@@ -46,7 +36,6 @@
 AGG_BASELINE = os.path.join(TESTDATADIR, 'sc_out/baseline_agg_summary.csv')
 TM_DSET = 'techmap_nsrdb'
 RES_CLASS_DSET = 'ghi_mean-means'
->>>>>>> d5a6c70e
 RES_CLASS_BINS = [0, 4, 100]
 DATA_LAYERS = {
     "pct_slope": {"dset": "ri_srtm_slope", "method": "mean"},
@@ -130,19 +119,10 @@
             "Created: {}".format(AGG_BASELINE)
         )
 
-<<<<<<< HEAD
-    for c in [
-        MetaKeyName.RES_GIDS,
-        MetaKeyName.GEN_GIDS,
-        MetaKeyName.GID_COUNTS,
-    ]:
-        summary[c] = summary[c].astype(str)
-=======
     else:
         for c in [MetaKeyName.RES_GIDS, MetaKeyName.GEN_GIDS,
                   MetaKeyName.GID_COUNTS]:
             summary[c] = summary[c].astype(str)
->>>>>>> d5a6c70e
 
     s_baseline = pd.read_csv(AGG_BASELINE, index_col=0)
 
@@ -202,15 +182,9 @@
         shutil.copy(EXCL, excl_temp_1)
         shutil.copy(EXCL, excl_temp_2)
 
-<<<<<<< HEAD
-        with h5py.File(excl_temp_1, "a") as f:
-            shape = f[MetaKeyName.LATITUDE].shape
-            attrs = dict(f["ri_srtm_slope"].attrs)
-=======
         with h5py.File(excl_temp_1, 'a') as f:
             shape = f[MetaKeyName.LATITUDE].shape
             attrs = dict(f['ri_srtm_slope'].attrs)
->>>>>>> d5a6c70e
             data = np.ones(shape)
             test_dset = "excl_test"
             f.create_dataset(test_dset, shape, data=data)
@@ -232,15 +206,8 @@
         summary = summary.fillna("None")
         s_baseline = s_baseline.fillna("None")
 
-<<<<<<< HEAD
-        assert np.allclose(
-            summary[MetaKeyName.AREA_SQ_KM] * 2,
-            s_baseline[MetaKeyName.AREA_SQ_KM],
-        )
-=======
         assert np.allclose(summary[MetaKeyName.AREA_SQ_KM] * 2,
                            s_baseline[MetaKeyName.AREA_SQ_KM])
->>>>>>> d5a6c70e
 
 
 @pytest.mark.parametrize("pre_extract", (True, False))
@@ -265,19 +232,10 @@
             "Created: {}".format(AGG_BASELINE)
         )
 
-<<<<<<< HEAD
-    for c in [
-        MetaKeyName.RES_GIDS,
-        MetaKeyName.GEN_GIDS,
-        MetaKeyName.GID_COUNTS,
-    ]:
-        summary[c] = summary[c].astype(str)
-=======
     else:
         for c in [MetaKeyName.RES_GIDS, MetaKeyName.GEN_GIDS,
                   MetaKeyName.GID_COUNTS]:
             summary[c] = summary[c].astype(str)
->>>>>>> d5a6c70e
 
     s_baseline = pd.read_csv(AGG_BASELINE, index_col=0)
 
@@ -334,21 +292,12 @@
     for dset in h5_dsets:
         assert "mean_{}".format(dset) in summary.columns
 
-<<<<<<< HEAD
-    check = summary["mean_lcoe_fcr-2012"] == summary[MetaKeyName.MEAN_LCOE]
-    assert not any(check)
-    check = summary["mean_lcoe_fcr-2013"] == summary[MetaKeyName.MEAN_LCOE]
-    assert not any(check)
-
-    avg = (summary["mean_lcoe_fcr-2012"] + summary["mean_lcoe_fcr-2013"]) / 2
-=======
     check = summary['mean_lcoe_fcr-2012'] == summary[MetaKeyName.MEAN_LCOE]
     assert not any(check)
     check = summary['mean_lcoe_fcr-2013'] == summary[MetaKeyName.MEAN_LCOE]
     assert not any(check)
 
     avg = (summary['mean_lcoe_fcr-2012'] + summary['mean_lcoe_fcr-2013']) / 2
->>>>>>> d5a6c70e
     assert np.allclose(avg.values, summary[MetaKeyName.MEAN_LCOE].values)
 
 
@@ -443,11 +392,7 @@
     for i in summary.index.values:
         # Check categorical data layers
         counts = summary.loc[i, MetaKeyName.GID_COUNTS]
-<<<<<<< HEAD
-        rr = summary.loc[i, "reeds_region"]
-=======
         rr = summary.loc[i, 'reeds_region']
->>>>>>> d5a6c70e
         assert isinstance(rr, str)
         rr = json.loads(rr)
         assert isinstance(rr, dict)
@@ -468,15 +413,9 @@
 
         # Check min/mean/max of the same data layer
         n = summary.loc[i, MetaKeyName.N_GIDS]
-<<<<<<< HEAD
-        slope_mean = summary.loc[i, "pct_slope_mean"]
-        slope_max = summary.loc[i, "pct_slope_max"]
-        slope_min = summary.loc[i, "pct_slope_min"]
-=======
         slope_mean = summary.loc[i, 'pct_slope_mean']
         slope_max = summary.loc[i, 'pct_slope_max']
         slope_min = summary.loc[i, 'pct_slope_min']
->>>>>>> d5a6c70e
         if n > 3:  # sc points with <= 3 90m pixels can have min == mean == max
             assert slope_min < slope_mean < slope_max
         else:
@@ -490,21 +429,11 @@
     """Test supply curve aggregation with the re-calculation of lcoe using the
     multi-year mean capacity factor"""
 
-<<<<<<< HEAD
-    data = {
-        "capital_cost": 34900000,
-        "fixed_operating_cost": 280000,
-        "fixed_charge_rate": 0.09606382995843887,
-        "variable_operating_cost": 0,
-        "system_capacity": 20000,
-    }
-=======
     data = {MetaKeyName.CAPITAL_COST: 34900000,
             MetaKeyName.FIXED_OPERATING_COST: 280000,
             MetaKeyName.FIXED_CHARGE_RATE: 0.09606382995843887,
             MetaKeyName.VARIABLE_OPERATING_COST: 0,
             'system_capacity': 20000}
->>>>>>> d5a6c70e
     annual_cf = [0.24, 0.26, 0.37, 0.15]
     annual_lcoe = []
     years = list(range(2012, 2016))
@@ -520,16 +449,13 @@
                 arr = np.full(res["meta"].shape, v)
                 res.create_dataset(k, res["meta"].shape, data=arr)
             for year, cf in zip(years, annual_cf):
-<<<<<<< HEAD
-                lcoe = lcoe_fcr(
-                    data["fixed_charge_rate"],
-                    data["capital_cost"],
-                    data["fixed_operating_cost"],
-                    data["system_capacity"] * cf * 8760,
-                    data["variable_operating_cost"],
-                )
-                cf_arr = np.full(res["meta"].shape, cf)
-                lcoe_arr = np.full(res["meta"].shape, lcoe)
+                lcoe = lcoe_fcr(data[MetaKeyName.FIXED_CHARGE_RATE],
+                                data[MetaKeyName.CAPITAL_COST],
+                                data[MetaKeyName.FIXED_OPERATING_COST],
+                                data['system_capacity'] * cf * 8760,
+                                data[MetaKeyName.VARIABLE_OPERATING_COST])
+                cf_arr = np.full(res['meta'].shape, cf)
+                lcoe_arr = np.full(res['meta'].shape, lcoe)
                 annual_lcoe.append(lcoe)
 
                 res.create_dataset(
@@ -548,13 +474,11 @@
                 "lcoe_fcr-means", res["meta"].shape, data=lcoe_arr
             )
 
-        h5_dsets = [
-            "capital_cost",
-            "fixed_operating_cost",
-            "fixed_charge_rate",
-            "variable_operating_cost",
-            "system_capacity",
-        ]
+        h5_dsets = [MetaKeyName.CAPITAL_COST,
+                    MetaKeyName.FIXED_OPERATING_COST,
+                    MetaKeyName.FIXED_CHARGE_RATE,
+                    MetaKeyName.VARIABLE_OPERATING_COST,
+                    'system_capacity']
 
         base = SupplyCurveAggregation(
             EXCL,
@@ -568,42 +492,6 @@
             recalc_lcoe=False,
             cap_cost_scale=cap_cost_scale,
         )
-=======
-                lcoe = lcoe_fcr(data[MetaKeyName.FIXED_CHARGE_RATE],
-                                data[MetaKeyName.CAPITAL_COST],
-                                data[MetaKeyName.FIXED_OPERATING_COST],
-                                data['system_capacity'] * cf * 8760,
-                                data[MetaKeyName.VARIABLE_OPERATING_COST])
-                cf_arr = np.full(res['meta'].shape, cf)
-                lcoe_arr = np.full(res['meta'].shape, lcoe)
-                annual_lcoe.append(lcoe)
-
-                res.create_dataset('cf_mean-{}'.format(year),
-                                   res['meta'].shape, data=cf_arr)
-                res.create_dataset('lcoe_fcr-{}'.format(year),
-                                   res['meta'].shape, data=lcoe_arr)
-
-            cf_arr = np.full(res['meta'].shape, np.mean(annual_cf))
-            lcoe_arr = np.full(res['meta'].shape, np.mean(annual_lcoe))
-            res.create_dataset('cf_mean-means',
-                               res['meta'].shape, data=cf_arr)
-            res.create_dataset('lcoe_fcr-means',
-                               res['meta'].shape, data=lcoe_arr)
-
-        h5_dsets = [MetaKeyName.CAPITAL_COST,
-                    MetaKeyName.FIXED_OPERATING_COST,
-                    MetaKeyName.FIXED_CHARGE_RATE,
-                    MetaKeyName.VARIABLE_OPERATING_COST,
-                    'system_capacity']
-
-        base = SupplyCurveAggregation(EXCL, TM_DSET, excl_dict=EXCL_DICT,
-                                      res_class_dset=None, res_class_bins=None,
-                                      data_layers=DATA_LAYERS,
-                                      h5_dsets=h5_dsets,
-                                      gids=list(np.arange(10)),
-                                      recalc_lcoe=False,
-                                      cap_cost_scale=cap_cost_scale)
->>>>>>> d5a6c70e
         summary_base = base.summarize(gen_temp, max_workers=1)
 
         sca = SupplyCurveAggregation(
@@ -620,28 +508,6 @@
         )
         summary = sca.summarize(gen_temp, max_workers=1)
 
-<<<<<<< HEAD
-    assert not np.allclose(
-        summary_base[MetaKeyName.MEAN_LCOE], summary[MetaKeyName.MEAN_LCOE]
-    )
-
-    if cap_cost_scale == "1":
-        cc_dset = MetaKeyName.SC_POINT_CAPITAL_COST
-    else:
-        cc_dset = MetaKeyName.SCALED_SC_POINT_CAPITAL_COST
-    lcoe = lcoe_fcr(
-        summary["mean_fixed_charge_rate"],
-        summary[cc_dset],
-        summary[MetaKeyName.SC_POINT_FIXED_OPERATING_COST],
-        summary[MetaKeyName.SC_POINT_ANNUAL_ENERGY],
-        summary["mean_variable_operating_cost"],
-    )
-    assert np.allclose(lcoe, summary[MetaKeyName.MEAN_LCOE])
-
-
-@pytest.mark.parametrize("tm_dset", ("techmap_ri", "techmap_ri_new"))
-@pytest.mark.parametrize("pre_extract", (True, False))
-=======
     assert not np.allclose(summary_base[MetaKeyName.MEAN_LCOE],
                            summary[MetaKeyName.MEAN_LCOE])
 
@@ -657,9 +523,8 @@
     assert np.allclose(lcoe, summary[MetaKeyName.MEAN_LCOE])
 
 
-@pytest.mark.parametrize('tm_dset', ("techmap_ri", "techmap_ri_new"))
-@pytest.mark.parametrize('pre_extract', (True, False))
->>>>>>> d5a6c70e
+@pytest.mark.parametrize("tm_dset", ("techmap_ri", "techmap_ri_new"))
+@pytest.mark.parametrize("pre_extract", (True, False))
 def test_cli_basic_agg(runner, clear_loggers, tm_dset, pre_extract):
     with tempfile.TemporaryDirectory() as td:
         excl_fp = os.path.join(td, "excl.h5")
