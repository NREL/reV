# -*- coding: utf-8 -*-
"""
Created on Wed Jun 19 15:37:05 2019

@author: gbuster
"""

# pylint: disable=no-member
import os

import numpy as np
import pytest

from reV import TESTDATADIR
from reV.handlers.outputs import Outputs
from reV.supply_curve.extent import SupplyCurveExtent
from reV.supply_curve.points import (
    GenerationSupplyCurvePoint,
    SupplyCurvePoint,
)
from reV.supply_curve.sc_aggregation import SupplyCurveAggregation
from reV.utilities import MetaKeyName

F_EXCL = os.path.join(TESTDATADIR, "ri_exclusions/ri_exclusions.h5")
F_GEN = os.path.join(TESTDATADIR, "gen_out/gen_ri_pv_2012_x000.h5")
TM_DSET = "techmap_nsrdb"
EXCL_DICT = {
    "ri_srtm_slope": {"inclusion_range": (None, 5), "exclude_nodata": True},
    "ri_padus": {"exclude_values": [1], "exclude_nodata": True},
    "ri_reeds_regions": {
        "inclusion_range": (None, 400),
        "exclude_nodata": True,
    },
}

F_TECHMAP = os.path.join(TESTDATADIR, "sc_out/baseline_ri_tech_map.h5")
DSET_TM = "res_ri_pv"
RTOL = 0.001


@pytest.mark.parametrize("resolution", [7, 32, 50, 64, 163])
def test_points_calc(resolution):
    """Test the calculation of the SC points setup from exclusions tiff."""

    with SupplyCurveExtent(F_EXCL, resolution=resolution) as sc:
        assert sc.n_cols >= (sc.exclusions.shape[1] / resolution)
        assert sc.n_rows >= (sc.exclusions.shape[0] / resolution)
        assert len(sc) == (sc.n_rows * sc.n_cols)


@pytest.mark.parametrize(
    ("gids", "resolution"), [(range(361), 64), (range(12), 377)]
)
def test_slicer(gids, resolution):
    """Run tests on the different extent slicing algorithms."""

    with SupplyCurveExtent(F_EXCL, resolution=resolution) as sc:
        for gid in gids:
            row_slice0, col_slice0 = sc.get_excl_slices(gid)
            row_slice1, col_slice1 = SupplyCurvePoint.get_agg_slices(
                gid, sc.exclusions.shape, resolution
            )
            msg = "Slicing failed for gid {} and res {}".format(
                gid, resolution
            )
            assert row_slice0 == row_slice1, msg
            assert col_slice0 == col_slice1, msg


@pytest.mark.parametrize(
    (MetaKeyName.GID, "resolution", "excl_dict", "time_series"),
    [
        (37, 64, None, None),
        (37, 64, EXCL_DICT, None),
        (37, 64, None, 100),
        (37, 64, EXCL_DICT, 100),
        (37, 37, None, None),
        (37, 37, EXCL_DICT, None),
        (37, 37, None, 100),
        (37, 37, EXCL_DICT, 100),
    ],
)
def test_weighted_means(gid, resolution, excl_dict, time_series):
<<<<<<< HEAD
    """
    Test Supply Curve Point exclusions weighted mean calculation
    """
=======
    """Test Supply Curve Point exclusions weighted mean calculation"""
>>>>>>> d5a6c70e
    with SupplyCurvePoint(
        gid, F_EXCL, TM_DSET, excl_dict=excl_dict, resolution=resolution
    ) as point:
        shape = (point._gids.max() + 1,)
        if time_series:
            shape = (time_series,) + shape

        arr = np.random.random(shape)
        means = point.exclusion_weighted_mean(arr.copy())
        excl = point.include_mask_flat[point.bool_mask]
        excl_sum = excl.sum()
        if len(arr.shape) == 2:
            assert means.shape[0] == shape[0]
            x = arr[:, point._gids[point.bool_mask]]
            x *= excl

            x = x[0]
            means = means[0]
        else:
            x = arr[point._gids[point.bool_mask]]
            x *= excl

        test = x.sum() / excl_sum
        assert np.allclose(test, means, rtol=RTOL)


@pytest.mark.parametrize(
    (MetaKeyName.GID, "resolution", "excl_dict", "time_series"),
    [
        (37, 64, None, None),
        (37, 64, EXCL_DICT, None),
        (37, 64, None, 100),
        (37, 64, EXCL_DICT, 100),
        (37, 37, None, None),
        (37, 37, EXCL_DICT, None),
        (37, 37, None, 100),
        (37, 37, EXCL_DICT, 100),
    ],
)
def test_aggregate(gid, resolution, excl_dict, time_series):
    """
    Test Supply Curve Point aggregate calculation
    """
    with SupplyCurvePoint(
        gid, F_EXCL, TM_DSET, excl_dict=excl_dict, resolution=resolution
    ) as point:
        shape = (point._gids.max() + 1,)
        if time_series:
            shape = (time_series,) + shape

        arr = np.random.random(shape)
        total = point.aggregate(arr.copy())
        excl = point.include_mask_flat[point.bool_mask]
        if len(arr.shape) == 2:
            assert total.shape[0] == shape[0]
            x = arr[:, point._gids[point.bool_mask]]
            x *= excl

            x = x[0]
            total = total[0]
        else:
            x = arr[point._gids[point.bool_mask]]
            x *= excl

        test = x.sum()
        assert np.allclose(test, total, rtol=RTOL)


def plot_all_sc_points(resolution=64):
    """Test the calculation of the SC points setup from exclusions tiff."""

    import matplotlib.pyplot as plt

    prop_cycle = plt.rcParams["axes.prop_cycle"]
    colors = prop_cycle.by_key()["color"]

    _, axs = plt.subplots(1, 1)
    with SupplyCurveExtent(F_EXCL, resolution=resolution) as sc:
        colors *= len(sc)
        for gid in range(len(sc)):
            excl_meta = sc.get_excl_points("meta", gid)
            axs.scatter(
                excl_meta[MetaKeyName.LONGITUDE],
                excl_meta[MetaKeyName.LATITUDE],
                c=colors[gid],
                s=0.01,
            )

    with Outputs(F_GEN) as f:
        axs.scatter(
            f.meta[MetaKeyName.LONGITUDE],
            f.meta[MetaKeyName.LATITUDE],
            c="k",
            s=25,
        )

    axs.axis("equal")
    plt.show()


def plot_single_gen_sc_point(gid=2, resolution=64):
    """Test the calculation of the SC points setup from exclusions tiff."""
    import matplotlib.pyplot as plt

    colors = ["b", "g", "c", "y", "m"]
    colors *= 100

    _, axs = plt.subplots(1, 1)
    gen_index = SupplyCurveAggregation._parse_gen_index(F_GEN)
    with GenerationSupplyCurvePoint(
        gid,
        F_EXCL,
        F_GEN,
        F_TECHMAP,
        DSET_TM,
        gen_index,
        resolution=resolution,
    ) as sc:
        all_gen_gids = list(set(sc._gen_gids))

        excl_meta = sc.exclusions["meta", sc.rows, sc.cols]

        for i, gen_gid in enumerate(all_gen_gids):
            if gen_gid != -1:
                mask = sc._gen_gids == gen_gid
                axs.scatter(
                    excl_meta.loc[mask, MetaKeyName.LONGITUDE],
                    excl_meta.loc[mask, MetaKeyName.LATITUDE],
                    marker="s",
                    c=colors[i],
                    s=1,
                )

                axs.scatter(
                    sc.gen.meta.loc[gen_gid, MetaKeyName.LONGITUDE],
                    sc.gen.meta.loc[gen_gid, MetaKeyName.LATITUDE],
                    c="k",
                    s=100,
                )

        axs.scatter(sc.centroid[1], sc.centroid[0], marker="x", c="k", s=200)

    axs.axis("equal")
    plt.show()


def execute_pytest(capture="all", flags="-rapP"):
    """Execute module as pytest with detailed summary report.

    Parameters
    ----------
    capture : str
        Log or stdout/stderr capture option. ex: log (only logger),
        all (includes stdout/stderr)
    flags : str
        Which tests to show logs and results for.
    """

    fname = os.path.basename(__file__)
    pytest.main(["-q", "--show-capture={}".format(capture), fname, flags])


if __name__ == "__main__":
    execute_pytest()<|MERGE_RESOLUTION|>--- conflicted
+++ resolved
@@ -81,13 +81,7 @@
     ],
 )
 def test_weighted_means(gid, resolution, excl_dict, time_series):
-<<<<<<< HEAD
-    """
-    Test Supply Curve Point exclusions weighted mean calculation
-    """
-=======
     """Test Supply Curve Point exclusions weighted mean calculation"""
->>>>>>> d5a6c70e
     with SupplyCurvePoint(
         gid, F_EXCL, TM_DSET, excl_dict=excl_dict, resolution=resolution
     ) as point:
