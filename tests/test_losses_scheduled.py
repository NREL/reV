# -*- coding: utf-8 -*-
"""
PyTest file for reV scheduled loss.

Created on Mon Apr 18 12:52:16 2021

@author: ppinchuk
"""

import copy
import glob
import json
import os
import random
import tempfile
import traceback

import numpy as np
import pandas as pd
import pytest
from rex.utilities.utilities import safe_json_load

from reV import TESTDATADIR
from reV.cli import main
from reV.generation.generation import Gen
from reV.handlers.outputs import Outputs
from reV.losses.scheduled import (
    Outage,
    OutageScheduler,
    ScheduledLossesMixin,
    SingleOutageScheduler,
)
from reV.losses.utils import hourly_indices_for_months
<<<<<<< HEAD
from reV.utilities import MetaKeyName
from reV.utilities.exceptions import reVLossesValueError, reVLossesWarning
=======
from reV.utilities.exceptions import reVLossesValueError, reVLossesWarning
from reV.utilities import ResourceMetaField
>>>>>>> d5a6c70e

REV_POINTS = list(range(3))
RTOL = 0
ATOL = 0.001
WIND_SAM_FILE = TESTDATADIR + '/SAM/wind_gen_standard_losses_0.json'
WIND_RES_FILE = TESTDATADIR + '/wtk/ri_100_wtk_2012.h5'
PV_SAM_FILE = TESTDATADIR + '/SAM/naris_pv_1axis_inv13.json'
PV_RES_FILE = TESTDATADIR + '/nsrdb/ri_100_nsrdb_2012.h5'
NOMINAL_OUTAGES = [
    [
        {
            'count': 5,
            'duration': 24,
            'percentage_of_capacity_lost': 100,
            'allowed_months': ['January'],
            'allow_outage_overlap': True
        },
        {
            'count': 5,
            'duration': 10,
            'percentage_of_capacity_lost': 60,
            'allowed_months': ['January'],
            'allow_outage_overlap': True
        },
        {
            'count': 5,
            'duration': 5,
            'percentage_of_capacity_lost': 53,
            'allowed_months': ['January'],
            'allow_outage_overlap': False
        },
        {
            'count': 100,
            'duration': 1,
            'percentage_of_capacity_lost': 17,
            'allowed_months': ['January'],
            'allow_outage_overlap': False
        },
        {
            'count': 100,
            'duration': 2,
            'percentage_of_capacity_lost': 7,
            'allowed_months': ['January'],
            'allow_outage_overlap': True
        }
    ],
    [
        {
            'count': 1,
            'duration': 744,
            'percentage_of_capacity_lost': 10,
            'allowed_months': ['January'],
            'allow_outage_overlap': True
        },
        {
            'count': 5,
            'duration': 10,
            'percentage_of_capacity_lost': 17,
            'allowed_months': ['January'],
            'allow_outage_overlap': True
        }
    ]
]
SINGLE_SITE_OUTAGE = [{
    'count': 100,
    'duration': 2,
    'percentage_of_capacity_lost': 42,
    'allowed_months': ['February'],
}]


@pytest.fixture
def basic_outage_dict():
    """Return a basic outage dictionary."""
    outage_info = {
        'count': 5,
        'duration': 24,
        'percentage_of_capacity_lost': 100,
        'allowed_months': ['Jan']
    }
    return outage_info


@pytest.fixture
def so_scheduler(basic_outage_dict):
    """Return a basic initialized `SingleOutageScheduler` object."""
    outage = Outage(basic_outage_dict)
    scheduler = OutageScheduler([])
    return SingleOutageScheduler(outage, scheduler)


@pytest.mark.parametrize('generic_losses', [0, 0.2])
@pytest.mark.parametrize('outages', NOMINAL_OUTAGES)
@pytest.mark.parametrize('haf', [None, np.random.randint(0, 100, 8760)])
@pytest.mark.parametrize('files', [
    (WIND_SAM_FILE, WIND_RES_FILE, 'windpower'),
    (PV_SAM_FILE, PV_RES_FILE, 'pvwattsv5'),
    (PV_SAM_FILE, PV_RES_FILE, 'pvwattsv7')
])
def test_scheduled_losses(generic_losses, outages, haf, files):
    """Test full gen run with scheduled losses."""

    gen_profiles, gen_profiles_with_losses = _run_gen_with_and_without_losses(
        generic_losses, outages, None, haf, files
    )

    outages = [Outage(outage) for outage in outages]
    min_loss = min(outage.percentage_of_capacity_lost / 100
                   for outage in outages)
    assert (gen_profiles - gen_profiles_with_losses >= min_loss).any()

    losses = (1 - (gen_profiles_with_losses / gen_profiles)) * 100
    site_loss_inds = []
    zero_gen_inds_all_sites = set()
    for site_losses, site_gen in zip(losses.T, gen_profiles.T):
        non_zero_gen = site_gen > 0
        zero_gen_inds = set(np.where(~non_zero_gen)[0])
        zero_gen_inds_all_sites |= zero_gen_inds
        site_loss_inds += [set(np.where(site_losses > 0 & non_zero_gen)[0])]
        for outage in outages:
            outage_percentage = outage.percentage_of_capacity_lost
            outage_allowed_hourly_inds = hourly_indices_for_months(
                outage.allowed_months
            )
            zero_gen_in_comparison_count = sum(
                ind in outage_allowed_hourly_inds for ind in zero_gen_inds
            )
            comparison_inds = list(
                set(outage_allowed_hourly_inds) - zero_gen_inds
            )

            if not outage.allow_outage_overlap or outage_percentage == 100:
                min_num_expected_outage_hours = (
                    outage.count * outage.duration
                    - zero_gen_in_comparison_count
                )
                max_num_expected_outage_hours = (
                    outage.count * outage.duration
                )
                observed_outages = np.isclose(
                    site_losses[comparison_inds], outage_percentage,
                    atol=ATOL, rtol=RTOL
                )
            else:
                num_outages_possible_per_day = np.floor(
                    100 / outage.percentage_of_capacity_lost
                )
                min_num_expected_outage_hours = (
                    outage.count * outage.duration
                    / num_outages_possible_per_day
                )
                min_num_expected_outage_hours = max(
                    0,
                    min_num_expected_outage_hours
                    - zero_gen_in_comparison_count
                )
                max_num_expected_outage_hours = len(comparison_inds)
                observed_outages = (
                    site_losses[comparison_inds] >= outage_percentage - ATOL
                )

            num_outage_hours = observed_outages.sum()

            num_outage_hours_meet_expectations = (
                min_num_expected_outage_hours
                <= num_outage_hours
                <= max_num_expected_outage_hours
            )
            assert num_outage_hours_meet_expectations

        total_expected_outage = sum(
            outage.count * outage.duration * outage.percentage_of_capacity_lost
            for outage in outages
        )
        assert 0 < site_losses[non_zero_gen].sum() <= total_expected_outage

    outages_allow_different_scheduled_losses = []
    for outage in outages:
        if not outage.allow_outage_overlap or outage_percentage == 100:
            outages_allow_different_scheduled_losses.append(
                outage.total_available_hours <= outage.duration * outage.count
            )
        else:
            outages_allow_different_scheduled_losses.append(
                outage.total_available_hours <= outage.duration
            )

    if all(outages_allow_different_scheduled_losses):
        site_loss_inds = [
            inds - zero_gen_inds_all_sites for inds in site_loss_inds
        ]
        common_inds = set.intersection(*site_loss_inds)

        error_msg = "Scheduled losses do not vary between sites!"
        assert any(inds - common_inds for inds in site_loss_inds), error_msg


@pytest.mark.parametrize('generic_losses', [0, 0.2])
@pytest.mark.parametrize('haf', [None, np.random.randint(0, 100, 8760)])
@pytest.mark.parametrize('files', [
    (WIND_SAM_FILE, WIND_RES_FILE, 'windpower'),
    (PV_SAM_FILE, PV_RES_FILE, 'pvwattsv5'),
    (PV_SAM_FILE, PV_RES_FILE, 'pvwattsv7')
])
def test_scheduled_losses_site_specific(generic_losses, haf, files):
    """Test full gen run with scheduled losses."""

    gen_profiles, gen_profiles_with_losses = _run_gen_with_and_without_losses(
        generic_losses, NOMINAL_OUTAGES[0], SINGLE_SITE_OUTAGE, haf, files
    )

    outages = [Outage(outage) for outage in SINGLE_SITE_OUTAGE]
    min_loss = min(outage.percentage_of_capacity_lost / 100
                   for outage in outages)
    assert (gen_profiles - gen_profiles_with_losses >= min_loss).any()

    losses = (1 - (gen_profiles_with_losses / gen_profiles)) * 100
    site_loss_inds = []
    zero_gen_inds_all_sites = set()
    for site_losses, site_gen in zip(losses.T, gen_profiles.T):
        non_zero_gen = site_gen > 0
        zero_gen_inds = set(np.where(~non_zero_gen)[0])
        zero_gen_inds_all_sites |= zero_gen_inds
        site_loss_inds += [set(np.where(site_losses > 0 & non_zero_gen)[0])]
        for outage in outages:
            outage_percentage = outage.percentage_of_capacity_lost
            outage_allowed_hourly_inds = hourly_indices_for_months(
                outage.allowed_months
            )
            zero_gen_in_comparison_count = sum(
                ind in outage_allowed_hourly_inds for ind in zero_gen_inds
            )
            comparison_inds = list(
                set(outage_allowed_hourly_inds) - zero_gen_inds
            )
            num_outages_possible_per_day = np.floor(
                100 / outage.percentage_of_capacity_lost
            )
            min_num_expected_outage_hours = (
                outage.count * outage.duration
                / num_outages_possible_per_day
            )
            min_num_expected_outage_hours = max(
                0,
                min_num_expected_outage_hours
                - zero_gen_in_comparison_count
            )
            max_num_expected_outage_hours = len(comparison_inds)
            observed_outages = (
                site_losses[comparison_inds] >= outage_percentage - ATOL
            )

            num_outage_hours = observed_outages.sum()

            num_outage_hours_meet_expectations = (
                min_num_expected_outage_hours
                <= num_outage_hours
                <= max_num_expected_outage_hours
            )
            assert num_outage_hours_meet_expectations

        total_expected_outage = sum(
            outage.count * outage.duration * outage.percentage_of_capacity_lost
            for outage in outages
        )
        assert 0 < site_losses[non_zero_gen].sum() <= total_expected_outage

    outages_allow_different_scheduled_losses = []
    for outage in outages:
        outages_allow_different_scheduled_losses.append(
            outage.total_available_hours <= outage.duration
        )

    if all(outages_allow_different_scheduled_losses):
        site_loss_inds = [
            inds - zero_gen_inds_all_sites for inds in site_loss_inds
        ]
        common_inds = set.intersection(*site_loss_inds)

        error_msg = "Scheduled losses do not vary between sites!"
        assert any(inds - common_inds for inds in site_loss_inds), error_msg


def _run_gen_with_and_without_losses(
    generic_losses, outages, site_outages, haf, files
):
    """Run generation with and without losses for testing."""
    sam_file, res_file, tech = files
    with open(sam_file) as fh:
        sam_config = json.load(fh)

    with tempfile.TemporaryDirectory() as td:
        if tech == 'windpower':
            del sam_config['wind_farm_losses_percent']
            sam_config['turb_generic_loss'] = generic_losses
        else:
            sam_config['losses'] = generic_losses

        if haf is not None:
            sam_config['hourly'] = haf.tolist()

        sam_config[ScheduledLossesMixin.OUTAGE_CONFIG_KEY] = outages
        sam_fp = os.path.join(td, 'gen.json')
        with open(sam_fp, 'w+') as fh:
            fh.write(json.dumps(sam_config))

        site_data = _make_site_data_df(site_outages)
        gen = Gen(tech, REV_POINTS, sam_fp, res_file,
                  output_request=('gen_profile'), site_data=site_data,
                  sites_per_worker=3)
        gen.run(max_workers=None)
    gen_profiles_with_losses = gen.out['gen_profile']
    # subsample to hourly generation
    time_steps_in_hour = int(round(gen_profiles_with_losses.shape[0] / 8760))
    gen_profiles_with_losses = gen_profiles_with_losses[::time_steps_in_hour]
    # undo UTC array rolling
    for ind, row in gen.meta.iterrows():
<<<<<<< HEAD
        time_shift = row[MetaKeyName.TIMEZONE]
=======
        time_shift = row[ResourceMetaField.TIMEZONE]
>>>>>>> d5a6c70e
        gen_profiles_with_losses[:, ind] = np.roll(
            gen_profiles_with_losses[:, ind], time_shift
        )

    pc = Gen.get_pc(REV_POINTS, None, sam_file, tech,
                    sites_per_worker=3, res_file=res_file)
    if tech == 'windpower':
        del pc.project_points.sam_inputs[sam_file]['wind_farm_losses_percent']
        pc.project_points.sam_inputs[sam_file]['turb_generic_loss'] = (
            generic_losses
        )
    else:
        pc.project_points.sam_inputs[sam_file]['losses'] = generic_losses

    if haf is not None:
        pc.project_points.sam_inputs[sam_file]['hourly'] = haf.tolist()

    gen = Gen(tech, pc, sam_file, res_file, output_request=('gen_profile'),
              sites_per_worker=3)
    gen.run(max_workers=None)
    gen_profiles = gen.out['gen_profile']
    time_steps_in_hour = int(round(gen_profiles.shape[0] / 8760))
    gen_profiles = gen_profiles[::time_steps_in_hour]
    for ind, row in gen.meta.iterrows():
<<<<<<< HEAD
        time_shift = row[MetaKeyName.TIMEZONE]
=======
        time_shift = row[ResourceMetaField.TIMEZONE]
>>>>>>> d5a6c70e
        gen_profiles[:, ind] = np.roll(gen_profiles[:, ind], time_shift)

    return gen_profiles, gen_profiles_with_losses


def _make_site_data_df(site_data):
    """Make site data DataFrame for a specific outage input."""
    if site_data is not None:
        site_specific_outages = [json.dumps(site_data)] * len(REV_POINTS)
        site_data_dict = {
<<<<<<< HEAD
            MetaKeyName.GID: REV_POINTS,
=======
            ResourceMetaField.GID: REV_POINTS,
>>>>>>> d5a6c70e
            ScheduledLossesMixin.OUTAGE_CONFIG_KEY: site_specific_outages
        }
        site_data = pd.DataFrame(site_data_dict)
    return site_data


@pytest.mark.parametrize('generic_losses', [0, 0.2])
@pytest.mark.parametrize('outages', NOMINAL_OUTAGES)
@pytest.mark.parametrize('site_outages', [None, SINGLE_SITE_OUTAGE])
@pytest.mark.parametrize('files', [
    (WIND_SAM_FILE, WIND_RES_FILE, 'windpower'),
    (PV_SAM_FILE, PV_RES_FILE, 'pvwattsv5'),
    (PV_SAM_FILE, PV_RES_FILE, 'pvwattsv7')
])
def test_scheduled_losses_repeatability(
    generic_losses, outages, site_outages, files
):
    """Test that losses are reproducible between runs."""
    sam_file, res_file, tech = files
    with open(sam_file) as fh:
        sam_config = json.load(fh)

    with tempfile.TemporaryDirectory() as td:
        if tech == 'windpower':
            del sam_config['wind_farm_losses_percent']
            sam_config['turb_generic_loss'] = generic_losses
        else:
            sam_config['losses'] = generic_losses

        sam_config[ScheduledLossesMixin.OUTAGE_CONFIG_KEY] = outages
        sam_fp = os.path.join(td, 'gen.json')
        with open(sam_fp, 'w+') as fh:
            fh.write(json.dumps(sam_config))

        site_data = _make_site_data_df(site_outages)
        gen = Gen(tech, REV_POINTS, sam_fp, res_file,
                  output_request=('gen_profile'), site_data=site_data,
                  sites_per_worker=3)
        gen.run(max_workers=None)
        gen_profiles_first_run = gen.out['gen_profile']

        outages = copy.deepcopy(outages)
        random.shuffle(outages)
        sam_config[ScheduledLossesMixin.OUTAGE_CONFIG_KEY] = outages
        with open(sam_fp, 'w+') as fh:
            fh.write(json.dumps(sam_config))

        site_data = _make_site_data_df(site_outages)
        gen = Gen(tech, REV_POINTS, sam_fp, res_file,
                  output_request=('gen_profile'), site_data=site_data,
                  sites_per_worker=3)
        gen.run(max_workers=None)
        gen_profiles_second_run = gen.out['gen_profile']

    assert np.allclose(gen_profiles_first_run, gen_profiles_second_run)


@pytest.mark.parametrize('files', [
    (WIND_SAM_FILE, WIND_RES_FILE, 'windpower'),
    (PV_SAM_FILE, PV_RES_FILE, 'pvwattsv5'),
    (PV_SAM_FILE, PV_RES_FILE, 'pvwattsv7')
])
def test_scheduled_losses_repeatability_with_seed(files):
    """Test that losses are reproducible between runs."""
    sam_file, res_file, tech = files
    outages = copy.deepcopy(NOMINAL_OUTAGES[0])
    with open(sam_file) as fh:
        sam_config = json.load(fh)

    with tempfile.TemporaryDirectory() as td:
        if tech == 'windpower':
            del sam_config['wind_farm_losses_percent']
            sam_config['turb_generic_loss'] = 0.2
        else:
            sam_config['losses'] = 0.2

        sam_config[ScheduledLossesMixin.OUTAGE_CONFIG_KEY] = outages
        sam_config[ScheduledLossesMixin.OUTAGE_SEED_CONFIG_KEY] = 42
        sam_fp = os.path.join(td, 'gen.json')
        with open(sam_fp, 'w+') as fh:
            fh.write(json.dumps(sam_config))

        site_data = _make_site_data_df(SINGLE_SITE_OUTAGE)
        gen = Gen(tech, REV_POINTS, sam_fp, res_file,
                  output_request=('gen_profile'), site_data=site_data,
                  sites_per_worker=3)
        gen.run(max_workers=None)
        gen_profiles_first_run = gen.out['gen_profile']

        random.shuffle(outages)
        sam_config[ScheduledLossesMixin.OUTAGE_CONFIG_KEY] = outages
        sam_config[ScheduledLossesMixin.OUTAGE_SEED_CONFIG_KEY] = 42
        with open(sam_fp, 'w+') as fh:
            fh.write(json.dumps(sam_config))

        site_data = _make_site_data_df(SINGLE_SITE_OUTAGE)
        gen = Gen(tech, REV_POINTS, sam_fp, res_file,
                  output_request=('gen_profile'), site_data=site_data,
                  sites_per_worker=3)
        gen.run(max_workers=None)
        gen_profiles_second_run = gen.out['gen_profile']

        random.shuffle(outages)
        sam_config[ScheduledLossesMixin.OUTAGE_CONFIG_KEY] = outages
        sam_config[ScheduledLossesMixin.OUTAGE_SEED_CONFIG_KEY] = 1234
        with open(sam_fp, 'w+') as fh:
            fh.write(json.dumps(sam_config))

        site_data = _make_site_data_df(SINGLE_SITE_OUTAGE)
        gen = Gen(tech, REV_POINTS, sam_fp, res_file,
                  output_request=('gen_profile'), site_data=site_data,
                  sites_per_worker=3)
        gen.run(max_workers=None)
        gen_profiles_third_run = gen.out['gen_profile']

    assert np.allclose(gen_profiles_first_run, gen_profiles_second_run)
    assert not np.allclose(gen_profiles_first_run, gen_profiles_third_run)
    assert not np.allclose(gen_profiles_second_run, gen_profiles_third_run)


@pytest.mark.parametrize('outages', NOMINAL_OUTAGES)
def test_scheduled_losses_mixin_class_add_scheduled_losses(outages):
    """Test mixin class behavior when adding losses."""

    mixin = ScheduledLossesMixin()
    mixin.sam_sys_inputs = {mixin.OUTAGE_CONFIG_KEY: outages}
    sample_df_with_dt = pd.DataFrame(index=pd.to_datetime(["2020-01-01"]))
    mixin.add_scheduled_losses(sample_df_with_dt)

    assert mixin.OUTAGE_CONFIG_KEY not in mixin.sam_sys_inputs
    assert 'hourly' in mixin.sam_sys_inputs


def test_scheduled_losses_mixin_class_no_losses_input():
    """Test mixin class behavior when adding losses."""

    mixin = ScheduledLossesMixin()
    mixin.sam_sys_inputs = {}
    sample_df_with_dt = pd.DataFrame(index=pd.to_datetime(["2020-01-01"]))
    mixin.add_scheduled_losses(sample_df_with_dt)

    assert mixin.OUTAGE_CONFIG_KEY not in mixin.sam_sys_inputs
    assert 'hourly' not in mixin.sam_sys_inputs


@pytest.mark.parametrize('allow_outage_overlap', [True, False])
def test_single_outage_scheduler_normal_run(
    allow_outage_overlap, so_scheduler
):
    """Test that single outage is scheduled correctly."""

    so_scheduler.outage._specs['allow_outage_overlap'] = allow_outage_overlap
    outage = so_scheduler.outage
    scheduler = so_scheduler.scheduler
    so_scheduler.calculate()

    assert scheduler.total_losses[:744].any()
    assert not scheduler.total_losses[744:].any()

    outage_percentage = outage.percentage_of_capacity_lost
    num_expected_outage_hours = outage.count * outage.duration

    if not outage.allow_outage_overlap or outage_percentage == 100:
        num_outage_hours = (scheduler.total_losses == outage_percentage).sum()
        assert num_outage_hours == num_expected_outage_hours
    else:
        num_outage_hours = (scheduler.total_losses >= outage_percentage).sum()
        assert num_outage_hours >= num_expected_outage_hours

    total_expected_outage = (outage.count * outage.duration
                             * outage.percentage_of_capacity_lost)

    assert scheduler.total_losses.sum() == total_expected_outage


def test_single_outage_scheduler_update_when_can_schedule_from_months(
    so_scheduler
):
    """Test that single outage is scheduled correctly."""

    so_scheduler.update_when_can_schedule_from_months()

    assert so_scheduler.can_schedule_more[:744].all()
    assert not so_scheduler.can_schedule_more[744:].any()


def test_single_outage_scheduler_update_when_can_schedule(so_scheduler):
    """Test that single outage is scheduled correctly."""

    so_scheduler.update_when_can_schedule_from_months()

    so_scheduler.scheduler.can_schedule_more[:10] = False
    so_scheduler.scheduler.total_losses[740:744] = 10
    so_scheduler.update_when_can_schedule()

    assert so_scheduler.can_schedule_more[10:740].all()
    assert not so_scheduler.can_schedule_more[0:10].any()
    assert not so_scheduler.can_schedule_more[740:].any()


def test_single_outage_scheduler_find_random_outage_slice(so_scheduler):
    """Test single outage class method."""

    so_scheduler.update_when_can_schedule_from_months()
    random_slice = so_scheduler.find_random_outage_slice()
    assert 0 <= random_slice.start < 744
    assert 0 < random_slice.stop <= 744

    slice_len = random_slice.stop - random_slice.start
    assert slice_len == so_scheduler.outage.duration


@pytest.mark.parametrize('allow_outage_overlap', [True, False])
def test_single_outage_scheduler_schedule_losses(
    allow_outage_overlap, so_scheduler
):
    """Test single outage class method."""

    so_scheduler.outage._specs['allow_outage_overlap'] = allow_outage_overlap
    so_scheduler.update_when_can_schedule_from_months()

    so_scheduler.schedule_losses(slice(0, 25))

    assert (so_scheduler.scheduler.total_losses[0:25] == 100).all()

    if not so_scheduler.outage.allow_outage_overlap:
        assert not (so_scheduler.scheduler.can_schedule_more[0:25]).any()


@pytest.mark.parametrize('outages_info', NOMINAL_OUTAGES)
def test_outage_scheduler_normal_run(outages_info):
    """Test hourly outage losses for a reasonable outage info input."""

    outages = [Outage(spec) for spec in outages_info]
    losses = OutageScheduler(outages).calculate()

    assert len(losses) == 8760
    assert losses[:744].any()
    assert not losses[744:].any()

    for outage in outages:
        outage_percentage = outage.percentage_of_capacity_lost
        num_expected_outage_hours = outage.count * outage.duration
        if not outage.allow_outage_overlap or outage_percentage == 100:
            num_outage_hours = (losses == outage_percentage).sum()
            assert num_outage_hours == num_expected_outage_hours
        else:
            num_outage_hours = (losses >= outage_percentage).sum()
            assert num_outage_hours >= num_expected_outage_hours

    total_expected_outage = sum(outage.count * outage.duration
                                * outage.percentage_of_capacity_lost
                                for outage in outages)
    assert losses.sum() == total_expected_outage


def test_outage_scheduler_no_outages():
    """Test hourly outage losses for no outage input."""

    losses = OutageScheduler([]).calculate()

    assert len(losses) == 8760
    assert not losses.any()


def test_outage_scheduler_cannot_schedule_any_more():
    """Test scheduler when little or no outages are allowed."""

    outage_info = {
        'count': 5,
        'duration': 10,
        'percentage_of_capacity_lost': 17,
        'allowed_months': ['January'],
        'allow_outage_overlap': False
    }
    losses = OutageScheduler([Outage(outage_info)])
    losses.can_schedule_more[:31 * 24] = False

    with pytest.warns(reVLossesWarning) as record:
        losses.calculate()
    warn_msg = record[0].message.args[0]
    assert "Could not schedule any requested outages" in warn_msg

    losses.can_schedule_more[100:130] = True
    with pytest.warns(reVLossesWarning) as record:
        losses.calculate()
    warn_msg = record[0].message.args[0]
    assert "Could only schedule" in warn_msg


def test_outage_class_missing_keys(basic_outage_dict):
    """Test Outage class behavior for inputs with missing keys."""

    for key in basic_outage_dict:
        bad_input = basic_outage_dict.copy()
        bad_input.pop(key)
        with pytest.raises(reVLossesValueError) as excinfo:
            Outage(bad_input)
        assert "The following required keys are missing" in str(excinfo.value)


def test_outage_class_count(basic_outage_dict):
    """Test Outage class behavior for different count inputs."""

    basic_outage_dict['count'] = 0
    with pytest.raises(reVLossesValueError) as excinfo:
        Outage(basic_outage_dict)
    assert "Number of outages must be greater than 0" in str(excinfo.value)

    basic_outage_dict['count'] = 5.5
    with pytest.raises(reVLossesValueError) as excinfo:
        Outage(basic_outage_dict)
    assert "Number of outages must be an integer" in str(excinfo.value)


def test_outage_class_allowed_months(basic_outage_dict):
    """Test Outage class behavior for different allowed_month inputs."""

    basic_outage_dict['allowed_months'] = []
    with pytest.raises(reVLossesValueError) as excinfo:
        Outage(basic_outage_dict)
    assert "No known month names were provided!" in str(excinfo.value)

    basic_outage_dict['allowed_months'] = ['Jan', 'unknown_month']
    with pytest.warns(reVLossesWarning) as record:
        outage = Outage(basic_outage_dict)
    warn_msg = record[0].message.args[0]
    assert "The following month names were not understood" in warn_msg
    assert outage.allowed_months == ['January']
    assert outage.total_available_hours == 31 * 24  # 31 days in Jan

    basic_outage_dict['allowed_months'] = ['mArcH', 'jan']
    outage = Outage(basic_outage_dict)
    assert 'January' in outage.allowed_months
    assert 'March' in outage.allowed_months
    assert outage.total_available_hours == (31 + 31) * 24

    basic_outage_dict['allowed_months'] = [
        'Jan', 'March', 'April  ', 'mAy', 'jun', 'July', 'October',
        'November', 'September', 'feb', 'December', 'August', 'May'
    ]
    outage = Outage(basic_outage_dict)
    assert len(outage.allowed_months) == 12
    assert outage.total_available_hours == 8760


def test_outage_class_duration(basic_outage_dict):
    """Test Outage class behavior for different duration inputs."""

    err_msg = "Duration of outage must be between 1 and the total available"

    basic_outage_dict['duration'] = 0
    with pytest.raises(reVLossesValueError) as excinfo:
        Outage(basic_outage_dict)
    assert err_msg in str(excinfo.value)

    basic_outage_dict['duration'] = 745
    with pytest.raises(reVLossesValueError) as excinfo:
        Outage(basic_outage_dict)
    assert err_msg in str(excinfo.value)

    basic_outage_dict['duration'] = 10.5
    with pytest.raises(reVLossesValueError) as excinfo:
        Outage(basic_outage_dict)
    assert "Duration must be an integer number of hours" in str(excinfo.value)

    basic_outage_dict['duration'] = 5
    assert Outage(basic_outage_dict).duration == 5


def test_outage_class_percentage(basic_outage_dict):
    """Test Outage class behavior for different percentage inputs."""

    err_msg = "Percentage of farm down during outage must be in the range"

    basic_outage_dict['percentage_of_capacity_lost'] = 0
    with pytest.raises(reVLossesValueError) as excinfo:
        Outage(basic_outage_dict)
    assert err_msg in str(excinfo.value)

    basic_outage_dict['percentage_of_capacity_lost'] = 100.1
    with pytest.raises(reVLossesValueError) as excinfo:
        Outage(basic_outage_dict)
    assert err_msg in str(excinfo.value)

    basic_outage_dict['percentage_of_capacity_lost'] = 100.0
    assert Outage(basic_outage_dict).percentage_of_capacity_lost == 100


def test_outage_class_allow_outage_overlap(basic_outage_dict):
    """
    Test Outage class behavior for different allow_outage_overlap inputs.
    """

    assert Outage(basic_outage_dict).allow_outage_overlap
    basic_outage_dict['allow_outage_overlap'] = True
    assert Outage(basic_outage_dict).allow_outage_overlap
    basic_outage_dict['allow_outage_overlap'] = False
    assert not Outage(basic_outage_dict).allow_outage_overlap


@pytest.mark.parametrize('files', [
    (WIND_SAM_FILE, TESTDATADIR + '/wtk/ri_100_wtk_{}.h5', 'windpower'),
    (PV_SAM_FILE, TESTDATADIR + '/nsrdb/ri_100_nsrdb_{}.h5', 'pvwattsv5'),
    (PV_SAM_FILE, TESTDATADIR + '/nsrdb/ri_100_nsrdb_{}.h5', 'pvwattsv7')
])
def test_scheduled_outages_multi_year(runner, files, clear_loggers):
    """Test that scheduled outages are different year to year."""
    sam_file, res_file, tech = files
    with open(sam_file) as fh:
        sam_config = json.load(fh)

    outages = NOMINAL_OUTAGES[0]
    sam_config['hourly'] = [0] * 8760
    sam_config[ScheduledLossesMixin.OUTAGE_CONFIG_KEY] = outages
    sam_config.pop('wind_farm_losses_percent', None)

    with tempfile.TemporaryDirectory() as td:
        sam_fp = os.path.join(td, 'gen.json')
        if 'pv' in tech:
            config_file_path = 'local_pv.json'
            project_points = os.path.join(TESTDATADIR, 'config',
                                          "project_points_10.csv")

            sam_config['losses'] = 0
            with open(sam_fp, 'w+') as fh:
                fh.write(json.dumps(sam_config))
            sam_files = {"sam gen pv_1": sam_fp}
        else:
            config_file_path = 'local_wind.json'
            project_points = os.path.join(TESTDATADIR, 'config',
                                          "wtk_pp_2012_10.csv")
            sam_config['turb_generic_loss'] = 0

            with open(sam_fp, 'w+') as fh:
                fh.write(json.dumps(sam_config))
            sam_files = {"wind0": sam_fp}

        config_file_path = 'config/{}'.format(config_file_path)
        config = os.path.join(TESTDATADIR, config_file_path).replace('\\', '/')
        config = safe_json_load(config)
        config['project_points'] = project_points
        config['resource_file'] = res_file
        config['sam_files'] = sam_files
        config['log_directory'] = td
        config['output_request'] = config['output_request'] + ['hourly']
        config['analysis_years'] = ['2012', '2013']

        config_path = os.path.join(td, 'config.json')
        with open(config_path, 'w') as f:
            json.dump(config, f)

        result = runner.invoke(main, ['generation', '-c', config_path])
        clear_loggers()

        msg = ('Failed with error {}'
               .format(traceback.print_exception(*result.exc_info)))
        assert result.exit_code == 0, msg

        scheduled_outages = []
        for file in glob.glob(os.path.join(td, '*.h5')):
            with Outputs(file, 'r') as out:
                scheduled_outages.append(out['hourly'])

        # pylint: disable=unbalanced-tuple-unpacking
        outages_2012, outages_2013 = scheduled_outages
        for o1, o2 in zip(outages_2012.T, outages_2013.T):
            assert len(o1) == 8760
            assert len(o2) == 8760
            assert not np.allclose(o1, o2)


def test_outage_class_name(basic_outage_dict):
    """Test Outage class behavior for different name inputs."""

    expected_name = (
        "Outage(count=5, duration=24, percentage_of_capacity_lost=100, "
        "allowed_months=['January'], allow_outage_overlap=True)"
    )
    assert Outage(basic_outage_dict).name == expected_name
    basic_outage_dict['name'] = "My Outage"
    assert Outage(basic_outage_dict).name == "My Outage"


def execute_pytest(capture='all', flags='-rapP'):
    """Execute module as pytest with detailed summary report.

    Parameters
    ----------
    capture : str
        Log or stdout/stderr capture option. ex: log (only logger),
        all (includes stdout/stderr)
    flags : str
        Which tests to show logs and results for.
    """

    fname = os.path.basename(__file__)
    pytest.main(['-q', '--show-capture={}'.format(capture), fname, flags])


if __name__ == '__main__':
    execute_pytest()<|MERGE_RESOLUTION|>--- conflicted
+++ resolved
@@ -31,13 +31,8 @@
     SingleOutageScheduler,
 )
 from reV.losses.utils import hourly_indices_for_months
-<<<<<<< HEAD
-from reV.utilities import MetaKeyName
-from reV.utilities.exceptions import reVLossesValueError, reVLossesWarning
-=======
 from reV.utilities.exceptions import reVLossesValueError, reVLossesWarning
 from reV.utilities import ResourceMetaField
->>>>>>> d5a6c70e
 
 REV_POINTS = list(range(3))
 RTOL = 0
@@ -355,11 +350,7 @@
     gen_profiles_with_losses = gen_profiles_with_losses[::time_steps_in_hour]
     # undo UTC array rolling
     for ind, row in gen.meta.iterrows():
-<<<<<<< HEAD
-        time_shift = row[MetaKeyName.TIMEZONE]
-=======
         time_shift = row[ResourceMetaField.TIMEZONE]
->>>>>>> d5a6c70e
         gen_profiles_with_losses[:, ind] = np.roll(
             gen_profiles_with_losses[:, ind], time_shift
         )
@@ -384,11 +375,7 @@
     time_steps_in_hour = int(round(gen_profiles.shape[0] / 8760))
     gen_profiles = gen_profiles[::time_steps_in_hour]
     for ind, row in gen.meta.iterrows():
-<<<<<<< HEAD
-        time_shift = row[MetaKeyName.TIMEZONE]
-=======
         time_shift = row[ResourceMetaField.TIMEZONE]
->>>>>>> d5a6c70e
         gen_profiles[:, ind] = np.roll(gen_profiles[:, ind], time_shift)
 
     return gen_profiles, gen_profiles_with_losses
@@ -399,11 +386,7 @@
     if site_data is not None:
         site_specific_outages = [json.dumps(site_data)] * len(REV_POINTS)
         site_data_dict = {
-<<<<<<< HEAD
-            MetaKeyName.GID: REV_POINTS,
-=======
             ResourceMetaField.GID: REV_POINTS,
->>>>>>> d5a6c70e
             ScheduledLossesMixin.OUTAGE_CONFIG_KEY: site_specific_outages
         }
         site_data = pd.DataFrame(site_data_dict)
