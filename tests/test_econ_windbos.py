--- conflicted
+++ resolved
@@ -19,11 +19,7 @@
 from reV.econ.econ import Econ
 from reV.generation.generation import Gen
 from reV.SAM.windbos import WindBos
-<<<<<<< HEAD
-from reV.utilities import MetaKeyName
-=======
 from reV.utilities import SiteDataField
->>>>>>> d5a6c70e
 
 RTOL = 0.000001
 ATOL = 0.001
@@ -165,11 +161,7 @@
 
 def test_rev_windbos():
     """Test baseline windbos calc with single owner defaults"""
-<<<<<<< HEAD
-    fpath = TESTDATADIR + '/SAM/i_singleowner_windbos.json'
-=======
-    fpath = TESTDATADIR + "/SAM/i_singleowner_windbos.json"
->>>>>>> d5a6c70e
+    fpath = TESTDATADIR + "/SAM/i_singleowner_windbos.json"
     with open(fpath) as f:
         inputs = json.load(f)
     wb = WindBos(inputs)
@@ -182,19 +174,11 @@
 
 def test_standalone_json():
     """Test baseline windbos calc with standalone json file"""
-<<<<<<< HEAD
-    fpath = TESTDATADIR + '/SAM/i_singleowner_windbos.json'
-    with open(fpath) as f:
-        inputs = json.load(f)
-    wb1 = WindBos(inputs)
-    fpath = TESTDATADIR + '/SAM/i_windbos.json'
-=======
     fpath = TESTDATADIR + "/SAM/i_singleowner_windbos.json"
     with open(fpath) as f:
         inputs = json.load(f)
     wb1 = WindBos(inputs)
     fpath = TESTDATADIR + "/SAM/i_windbos.json"
->>>>>>> d5a6c70e
     with open(fpath) as f:
         inputs = json.load(f)
     wb2 = WindBos(inputs)
@@ -205,11 +189,7 @@
 
 def test_rev_windbos_perf_bond():
     """Test windbos calc with performance bonds"""
-<<<<<<< HEAD
-    fpath = TESTDATADIR + '/SAM/i_singleowner_windbos.json'
-=======
-    fpath = TESTDATADIR + "/SAM/i_singleowner_windbos.json"
->>>>>>> d5a6c70e
+    fpath = TESTDATADIR + "/SAM/i_singleowner_windbos.json"
     with open(fpath) as f:
         inputs = json.load(f)
     inputs["performance_bond"] = 10.0
@@ -223,11 +203,7 @@
 
 def test_rev_windbos_transport():
     """Test windbos calc with turbine transport costs"""
-<<<<<<< HEAD
-    fpath = TESTDATADIR + '/SAM/i_singleowner_windbos.json'
-=======
-    fpath = TESTDATADIR + "/SAM/i_singleowner_windbos.json"
->>>>>>> d5a6c70e
+    fpath = TESTDATADIR + "/SAM/i_singleowner_windbos.json"
     with open(fpath) as f:
         inputs = json.load(f)
     inputs["turbine_transportation"] = 100.0
@@ -241,11 +217,7 @@
 
 def test_rev_windbos_sales():
     """Test windbos calc with turbine transport costs"""
-<<<<<<< HEAD
-    fpath = TESTDATADIR + '/SAM/i_singleowner_windbos.json'
-=======
-    fpath = TESTDATADIR + "/SAM/i_singleowner_windbos.json"
->>>>>>> d5a6c70e
+    fpath = TESTDATADIR + "/SAM/i_singleowner_windbos.json"
     with open(fpath) as f:
         inputs = json.load(f)
     inputs["sales_tax_basis"] = 5.0
@@ -313,16 +285,6 @@
     against baseline results."""
 
     # get full file paths.
-<<<<<<< HEAD
-    sam_files = TESTDATADIR + '/SAM/i_singleowner_windbos.json'
-    site_data = pd.DataFrame({MetaKeyName.GID: range(5),
-                              'sales_tax_basis': range(5)})
-
-    econ_outs = ('total_installed_cost', 'turbine_cost', 'sales_tax_cost',
-                 'bos_cost')
-    e = Econ(points, sam_files, None, site_data=site_data,
-             output_request=econ_outs, sites_per_worker=3)
-=======
     sam_files = TESTDATADIR + "/SAM/i_singleowner_windbos.json"
     site_data = pd.DataFrame(
         {SiteDataField.GID: range(5), "sales_tax_basis": range(5)}
@@ -342,7 +304,6 @@
         output_request=econ_outs,
         sites_per_worker=3,
     )
->>>>>>> d5a6c70e
     e.run(max_workers=max_workers)
 
     for k in econ_outs:
