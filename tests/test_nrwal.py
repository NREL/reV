--- conflicted
+++ resolved
@@ -6,10 +6,6 @@
 
 @author: gbuster
 """
-<<<<<<< HEAD
-
-=======
->>>>>>> d5a6c70e
 import json
 import os
 import shutil
@@ -25,13 +21,9 @@
 from reV.cli import main
 from reV.handlers.outputs import Outputs
 from reV.nrwal.nrwal import RevNrwal
-<<<<<<< HEAD
-from reV.utilities import MetaKeyName, ModuleName
-=======
 from reV.utilities import ModuleName
->>>>>>> d5a6c70e
-
-SOURCE_DIR = os.path.join(TESTDATADIR, "nrwal/")
+
+SOURCE_DIR = os.path.join(TESTDATADIR, 'nrwal/')
 
 
 def test_nrwal():
@@ -41,43 +33,6 @@
         for fn in os.listdir(SOURCE_DIR):
             shutil.copy(os.path.join(SOURCE_DIR, fn), os.path.join(td, fn))
 
-<<<<<<< HEAD
-        gen_fpath = os.path.join(td, "gen_2010_node00.h5")
-        site_data = os.path.join(td, "example_offshore_data.csv")
-        offshore_config = os.path.join(td, "offshore.json")
-        onshore_config = os.path.join(td, "onshore.json")
-        sam_configs = {
-            "onshore": onshore_config,
-            MetaKeyName.OFFSHORE: offshore_config,
-        }
-        nrwal_configs = {
-            MetaKeyName.OFFSHORE: os.path.join(td, "nrwal_offshore.yaml")
-        }
-
-        with Outputs(gen_fpath, "a") as f:
-            f.time_index = pd_date_range(
-                "20100101", "20110101", closed="right", freq="1h"
-            )
-            f._add_dset(
-                "cf_profile",
-                np.random.random(f.shape),
-                np.uint32,
-                attrs={"scale_factor": 1000},
-                chunks=(None, 10),
-            )
-            f._add_dset(
-                "fixed_charge_rate",
-                0.09 * np.ones(f.shape[1], dtype=np.float32),
-                np.float32,
-                attrs={"scale_factor": 1},
-                chunks=None,
-            )
-
-        with Outputs(gen_fpath, "r") as f:
-            original_dsets = [
-                d for d in f.dsets if d not in ("meta", "time_index")
-            ]
-=======
         gen_fpath = os.path.join(td, 'gen_2010_node00.h5')
         site_data = os.path.join(td, 'example_offshore_data.csv')
         offshore_config = os.path.join(td, 'offshore.json')
@@ -85,39 +40,39 @@
         sam_configs = {'onshore': onshore_config, "offshore": offshore_config}
         nrwal_configs = {"offshore": os.path.join(td, 'nrwal_offshore.yaml')}
 
-        with Outputs(gen_fpath, 'a') as f:
-            f.time_index = pd_date_range('20100101', '20110101',
-                                         closed='right', freq='1h')
-            f._add_dset('cf_profile', np.random.random(f.shape),
-                        np.uint32, attrs={'scale_factor': 1000},
-                        chunks=(None, 10))
-            f._add_dset('fixed_charge_rate',
-                        0.09 * np.ones(f.shape[1], dtype=np.float32),
-                        np.float32, attrs={'scale_factor': 1},
-                        chunks=None)
-
-        with Outputs(gen_fpath, 'r') as f:
-            original_dsets = [d for d in f.dsets
-                              if d not in ('meta', 'time_index')]
->>>>>>> d5a6c70e
+        with Outputs(gen_fpath, "a") as f:
+            f.time_index = pd_date_range(
+                "20100101", "20110101", closed="right", freq="1h"
+            )
+            f._add_dset(
+                "cf_profile",
+                np.random.random(f.shape),
+                np.uint32,
+                attrs={"scale_factor": 1000},
+                chunks=(None, 10),
+            )
+            f._add_dset(
+                "fixed_charge_rate",
+                0.09 * np.ones(f.shape[1], dtype=np.float32),
+                np.float32,
+                attrs={"scale_factor": 1},
+                chunks=None,
+            )
+
+        with Outputs(gen_fpath, "r") as f:
+            original_dsets = [
+                d for d in f.dsets if d not in ("meta", "time_index")
+            ]
             meta_raw = f.meta
             lcoe_raw = f["lcoe_fcr"]
             cf_mean_raw = f["cf_mean"]
             cf_profile_raw = f["cf_profile"]
             mask = meta_raw.offshore == 1
 
-<<<<<<< HEAD
-        output_request = [
-            "fixed_charge_rate",
-            "depth",
-            "total_losses",
-            "array",
-            "export",
-            "gcf_adjustment",
-            "lcoe_fcr",
-            "cf_mean",
-            "cf_profile",
-        ]
+        output_request = ['fixed_charge_rate', 'depth',
+                          'total_losses',
+                          'array', 'export', 'gcf_adjustment',
+                          'lcoe_fcr', 'cf_mean', ]
 
         obj = RevNrwal(
             gen_fpath,
@@ -127,15 +82,6 @@
             output_request,
             site_meta_cols=["depth"],
         )
-=======
-        output_request = ['fixed_charge_rate', 'depth',
-                          'total_losses',
-                          'array', 'export', 'gcf_adjustment',
-                          'lcoe_fcr', 'cf_mean', ]
-
-        obj = RevNrwal(gen_fpath, site_data, sam_configs, nrwal_configs,
-                       output_request, site_meta_cols=['depth'])
->>>>>>> d5a6c70e
         obj.run()
 
         with Outputs(gen_fpath, "r") as f:
@@ -225,57 +171,6 @@
         for fn in os.listdir(SOURCE_DIR):
             shutil.copy(os.path.join(SOURCE_DIR, fn), os.path.join(td, fn))
 
-<<<<<<< HEAD
-        gen_fpath = os.path.join(td, "gen_2010_node00.h5")
-        site_data = os.path.join(td, "example_offshore_data.csv")
-        offshore_config = os.path.join(td, "offshore.json")
-        onshore_config = os.path.join(td, "onshore.json")
-        sam_configs = {
-            "onshore": onshore_config,
-            MetaKeyName.OFFSHORE: offshore_config,
-        }
-        nrwal_configs = {
-            MetaKeyName.OFFSHORE: os.path.join(td, "nrwal_offshore.yaml")
-        }
-
-        with Outputs(gen_fpath, "a") as f:
-            f.time_index = pd_date_range(
-                "20100101", "20110101", closed="right", freq="1h"
-            )
-            f._add_dset(
-                "cf_profile_raw",
-                np.random.random(f.shape),
-                np.uint32,
-                attrs={"scale_factor": 1000},
-                chunks=(None, 10),
-            )
-            f._add_dset(
-                "cf_mean_raw",
-                np.random.random(f.shape[1]),
-                np.uint32,
-                attrs={"scale_factor": 1000},
-                chunks=None,
-            )
-            f._add_dset(
-                "fixed_charge_rate",
-                0.09 * np.ones(f.shape[1], dtype=np.float32),
-                np.float32,
-                attrs={"scale_factor": 1},
-                chunks=None,
-            )
-
-        compatible = [
-            "depth",
-            "total_losses",
-            "array",
-            "export",
-            "gcf_adjustment",
-            "fixed_charge_rate",
-            "lcoe_fcr",
-            "cf_mean",
-        ]
-        incompatible = ["cf_profile"]
-=======
         gen_fpath = os.path.join(td, 'gen_2010_node00.h5')
         site_data = os.path.join(td, 'example_offshore_data.csv')
         offshore_config = os.path.join(td, 'offshore.json')
@@ -283,25 +178,36 @@
         sam_configs = {'onshore': onshore_config, "offshore": offshore_config}
         nrwal_configs = {"offshore": os.path.join(td, 'nrwal_offshore.yaml')}
 
-        with Outputs(gen_fpath, 'a') as f:
-            f.time_index = pd_date_range('20100101', '20110101',
-                                         closed='right', freq='1h')
-            f._add_dset('cf_profile_raw', np.random.random(f.shape),
-                        np.uint32, attrs={'scale_factor': 1000},
-                        chunks=(None, 10))
-            f._add_dset('cf_mean_raw', np.random.random(f.shape[1]),
-                        np.uint32, attrs={'scale_factor': 1000},
-                        chunks=None)
-            f._add_dset('fixed_charge_rate',
-                        0.09 * np.ones(f.shape[1], dtype=np.float32),
-                        np.float32, attrs={'scale_factor': 1},
-                        chunks=None)
+        with Outputs(gen_fpath, "a") as f:
+            f.time_index = pd_date_range(
+                "20100101", "20110101", closed="right", freq="1h"
+            )
+            f._add_dset(
+                "cf_profile_raw",
+                np.random.random(f.shape),
+                np.uint32,
+                attrs={"scale_factor": 1000},
+                chunks=(None, 10),
+            )
+            f._add_dset(
+                "cf_mean_raw",
+                np.random.random(f.shape[1]),
+                np.uint32,
+                attrs={"scale_factor": 1000},
+                chunks=None,
+            )
+            f._add_dset(
+                "fixed_charge_rate",
+                0.09 * np.ones(f.shape[1], dtype=np.float32),
+                np.float32,
+                attrs={"scale_factor": 1},
+                chunks=None,
+            )
 
         compatible = ['depth', 'total_losses', 'array', 'export',
                       'gcf_adjustment', 'fixed_charge_rate',
                       'lcoe_fcr', 'cf_mean']
         incompatible = []
->>>>>>> d5a6c70e
         output_request = compatible + incompatible
 
         with pytest.warns(Warning) as record:
@@ -342,40 +248,6 @@
         for fn in os.listdir(SOURCE_DIR):
             shutil.copy(os.path.join(SOURCE_DIR, fn), os.path.join(td, fn))
 
-<<<<<<< HEAD
-        gen_fpath = os.path.join(td, "gen_2010_node00.h5")
-        site_data = os.path.join(td, "example_offshore_data.csv")
-        offshore_config = os.path.join(td, "offshore.json")
-        onshore_config = os.path.join(td, "onshore.json")
-        sam_configs = {
-            "onshore": onshore_config,
-            MetaKeyName.OFFSHORE: offshore_config,
-        }
-        nrwal_configs = {
-            MetaKeyName.OFFSHORE: os.path.join(td, "nrwal_offshore.yaml")
-        }
-
-        with Outputs(gen_fpath, "a") as f:
-            f.time_index = pd_date_range(
-                "20100101", "20110101", closed="right", freq="1h"
-            )
-            f._add_dset(
-                "cf_profile",
-                np.random.random(f.shape),
-                np.uint32,
-                attrs={"scale_factor": 1000},
-                chunks=(None, 10),
-            )
-            f._add_dset(
-                "fixed_charge_rate",
-                0.09 * np.ones(f.shape[1], dtype=np.float32),
-                np.float32,
-                attrs={"scale_factor": 1},
-                chunks=None,
-            )
-
-        with Outputs(gen_fpath, "r") as f:
-=======
         gen_fpath = os.path.join(td, 'gen_2010_node00.h5')
         site_data = os.path.join(td, 'example_offshore_data.csv')
         offshore_config = os.path.join(td, 'offshore.json')
@@ -383,19 +255,26 @@
         sam_configs = {'onshore': onshore_config, "offshore": offshore_config}
         nrwal_configs = {"offshore": os.path.join(td, 'nrwal_offshore.yaml')}
 
-        with Outputs(gen_fpath, 'a') as f:
-            f.time_index = pd_date_range('20100101', '20110101',
-                                         closed='right', freq='1h')
-            f._add_dset('cf_profile', np.random.random(f.shape),
-                        np.uint32, attrs={'scale_factor': 1000},
-                        chunks=(None, 10))
-            f._add_dset('fixed_charge_rate',
-                        0.09 * np.ones(f.shape[1], dtype=np.float32),
-                        np.float32, attrs={'scale_factor': 1},
-                        chunks=None)
-
-        with Outputs(gen_fpath, 'r') as f:
->>>>>>> d5a6c70e
+        with Outputs(gen_fpath, "a") as f:
+            f.time_index = pd_date_range(
+                "20100101", "20110101", closed="right", freq="1h"
+            )
+            f._add_dset(
+                "cf_profile",
+                np.random.random(f.shape),
+                np.uint32,
+                attrs={"scale_factor": 1000},
+                chunks=(None, 10),
+            )
+            f._add_dset(
+                "fixed_charge_rate",
+                0.09 * np.ones(f.shape[1], dtype=np.float32),
+                np.float32,
+                attrs={"scale_factor": 1},
+                chunks=None,
+            )
+
+        with Outputs(gen_fpath, "r") as f:
             meta_raw = f.meta
             mask = meta_raw.offshore == 1
 
@@ -429,43 +308,6 @@
         for fn in os.listdir(SOURCE_DIR):
             shutil.copy(os.path.join(SOURCE_DIR, fn), os.path.join(td, fn))
 
-<<<<<<< HEAD
-        gen_fpath = os.path.join(td, "gen_2010_node00.h5")
-        site_data = os.path.join(td, "example_offshore_data.csv")
-        offshore_config = os.path.join(td, "offshore.json")
-        onshore_config = os.path.join(td, "onshore.json")
-        sam_configs = {
-            "onshore": onshore_config,
-            MetaKeyName.OFFSHORE: offshore_config,
-        }
-        nrwal_configs = {
-            MetaKeyName.OFFSHORE: os.path.join(td, "nrwal_offshore.yaml")
-        }
-
-        with Outputs(gen_fpath, "a") as f:
-            f.time_index = pd_date_range(
-                "20100101", "20110101", closed="right", freq="1h"
-            )
-            f._add_dset(
-                "cf_profile",
-                np.random.random(f.shape),
-                np.uint32,
-                attrs={"scale_factor": 1000},
-                chunks=(None, 10),
-            )
-            f._add_dset(
-                "fixed_charge_rate",
-                0.09 * np.ones(f.shape[1], dtype=np.float32),
-                np.float32,
-                attrs={"scale_factor": 1},
-                chunks=None,
-            )
-
-        with Outputs(gen_fpath, "r") as f:
-            original_dsets = [
-                d for d in f.dsets if d not in ("meta", "time_index")
-            ]
-=======
         gen_fpath = os.path.join(td, 'gen_2010_node00.h5')
         site_data = os.path.join(td, 'example_offshore_data.csv')
         offshore_config = os.path.join(td, 'offshore.json')
@@ -474,44 +316,38 @@
                        "offshore": offshore_config}
         nrwal_configs = {"offshore": os.path.join(td, 'nrwal_offshore.yaml')}
 
-        with Outputs(gen_fpath, 'a') as f:
-            f.time_index = pd_date_range('20100101', '20110101',
-                                         closed='right', freq='1h')
-            f._add_dset('cf_profile', np.random.random(f.shape),
-                        np.uint32, attrs={'scale_factor': 1000},
-                        chunks=(None, 10))
-            f._add_dset('fixed_charge_rate',
-                        0.09 * np.ones(f.shape[1], dtype=np.float32),
-                        np.float32, attrs={'scale_factor': 1},
-                        chunks=None)
-
-        with Outputs(gen_fpath, 'r') as f:
-            original_dsets = [d for d in f.dsets
-                              if d not in ('meta', 'time_index')]
->>>>>>> d5a6c70e
+        with Outputs(gen_fpath, "a") as f:
+            f.time_index = pd_date_range(
+                "20100101", "20110101", closed="right", freq="1h"
+            )
+            f._add_dset(
+                "cf_profile",
+                np.random.random(f.shape),
+                np.uint32,
+                attrs={"scale_factor": 1000},
+                chunks=(None, 10),
+            )
+            f._add_dset(
+                "fixed_charge_rate",
+                0.09 * np.ones(f.shape[1], dtype=np.float32),
+                np.float32,
+                attrs={"scale_factor": 1},
+                chunks=None,
+            )
+
+        with Outputs(gen_fpath, "r") as f:
+            original_dsets = [
+                d for d in f.dsets if d not in ("meta", "time_index")
+            ]
             meta_raw = f.meta
             lcoe_raw = f["lcoe_fcr"]
             cf_mean_raw = f["cf_mean"]
             cf_profile_raw = f["cf_profile"]
             mask = meta_raw.offshore == 1
 
-<<<<<<< HEAD
-        output_request = [
-            "fixed_charge_rate",
-            "depth",
-            "total_losses",
-            "array",
-            "export",
-            "gcf_adjustment",
-            "lcoe_fcr",
-            "cf_mean",
-            "cf_profile",
-        ]
-=======
         output_request = ['fixed_charge_rate', 'depth', 'total_losses',
                           'array', 'export', 'gcf_adjustment',
                           'lcoe_fcr', 'cf_mean', ]
->>>>>>> d5a6c70e
 
         config = {
             "execution_control": {
@@ -629,57 +465,6 @@
         for fn in os.listdir(SOURCE_DIR):
             shutil.copy(os.path.join(SOURCE_DIR, fn), os.path.join(td, fn))
 
-<<<<<<< HEAD
-        gen_fpath = os.path.join(td, "gen_2010_node00.h5")
-        site_data = os.path.join(td, "example_offshore_data.csv")
-        offshore_config = os.path.join(td, "offshore.json")
-        onshore_config = os.path.join(td, "onshore.json")
-        sam_configs = {
-            "onshore": onshore_config,
-            MetaKeyName.OFFSHORE: offshore_config,
-        }
-        nrwal_configs = {
-            MetaKeyName.OFFSHORE: os.path.join(td, "nrwal_offshore.yaml")
-        }
-
-        with Outputs(gen_fpath, "a") as f:
-            f.time_index = pd_date_range(
-                "20100101", "20110101", closed="right", freq="1h"
-            )
-            f._add_dset(
-                "cf_profile_raw",
-                np.random.random(f.shape),
-                np.uint32,
-                attrs={"scale_factor": 1000},
-                chunks=(None, 10),
-            )
-            f._add_dset(
-                "cf_mean_raw",
-                np.random.random(f.shape[1]),
-                np.uint32,
-                attrs={"scale_factor": 1000},
-                chunks=None,
-            )
-            f._add_dset(
-                "fixed_charge_rate",
-                0.09 * np.ones(f.shape[1], dtype=np.float32),
-                np.float32,
-                attrs={"scale_factor": 1},
-                chunks=None,
-            )
-
-        output_request = [
-            "fixed_charge_rate",
-            "depth",
-            "total_losses",
-            "array",
-            "export",
-            "gcf_adjustment",
-            "lcoe_fcr",
-            "cf_mean",
-            "cf_profile",
-        ]
-=======
         gen_fpath = os.path.join(td, 'gen_2010_node00.h5')
         site_data = os.path.join(td, 'example_offshore_data.csv')
         offshore_config = os.path.join(td, 'offshore.json')
@@ -688,24 +473,35 @@
                        "offshore": offshore_config}
         nrwal_configs = {"offshore": os.path.join(td, 'nrwal_offshore.yaml')}
 
-        with Outputs(gen_fpath, 'a') as f:
-            f.time_index = pd_date_range('20100101', '20110101',
-                                         closed='right', freq='1h')
-            f._add_dset('cf_profile_raw', np.random.random(f.shape),
-                        np.uint32, attrs={'scale_factor': 1000},
-                        chunks=(None, 10))
-            f._add_dset('cf_mean_raw', np.random.random(f.shape[1]),
-                        np.uint32, attrs={'scale_factor': 1000},
-                        chunks=None)
-            f._add_dset('fixed_charge_rate',
-                        0.09 * np.ones(f.shape[1], dtype=np.float32),
-                        np.float32, attrs={'scale_factor': 1},
-                        chunks=None)
+        with Outputs(gen_fpath, "a") as f:
+            f.time_index = pd_date_range(
+                "20100101", "20110101", closed="right", freq="1h"
+            )
+            f._add_dset(
+                "cf_profile_raw",
+                np.random.random(f.shape),
+                np.uint32,
+                attrs={"scale_factor": 1000},
+                chunks=(None, 10),
+            )
+            f._add_dset(
+                "cf_mean_raw",
+                np.random.random(f.shape[1]),
+                np.uint32,
+                attrs={"scale_factor": 1000},
+                chunks=None,
+            )
+            f._add_dset(
+                "fixed_charge_rate",
+                0.09 * np.ones(f.shape[1], dtype=np.float32),
+                np.float32,
+                attrs={"scale_factor": 1},
+                chunks=None,
+            )
 
         output_request = ['fixed_charge_rate', 'depth',
                           'total_losses', 'array', 'export', 'gcf_adjustment',
                           'lcoe_fcr', 'cf_mean', ]
->>>>>>> d5a6c70e
 
         config = {
             "execution_control": {
