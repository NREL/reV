# -*- coding: utf-8 -*-
<<<<<<< HEAD
"""reVX representative profile tests."""

=======
"""reVX representative profile tests.
"""
>>>>>>> d5a6c70e
import json
import os
import tempfile

import numpy as np
import pandas as pd
import pytest
from pandas.testing import assert_frame_equal
from rex.resource import Resource

from reV import TESTDATADIR
from reV.rep_profiles.rep_profiles import (
    RegionRepProfile,
    RepProfiles,
    RepresentativeMethods,
)
from reV.utilities import MetaKeyName

GEN_FPATH = os.path.join(TESTDATADIR, "gen_out/gen_ri_pv_2012_x000.h5")


def test_rep_region_interval():
    """Test the rep profile with a weird interval of gids"""
    sites = np.arange(40) * 2
<<<<<<< HEAD
    rev_summary = pd.DataFrame(
        {MetaKeyName.GEN_GIDS: sites, MetaKeyName.RES_GIDS: sites}
    )
=======
    rev_summary = pd.DataFrame({MetaKeyName.GEN_GIDS: sites,
                                MetaKeyName.RES_GIDS: sites})
>>>>>>> d5a6c70e
    r = RegionRepProfile(GEN_FPATH, rev_summary, weight=None)
    assert r.i_reps[0] == 14


def test_rep_methods():
    """Test integrated rep methods against baseline rep profile result"""
    sites = np.arange(100)
<<<<<<< HEAD
    rev_summary = pd.DataFrame(
        {MetaKeyName.GEN_GIDS: sites, MetaKeyName.RES_GIDS: sites}
    )
=======
    rev_summary = pd.DataFrame({MetaKeyName.GEN_GIDS: sites,
                                MetaKeyName.RES_GIDS: sites})
>>>>>>> d5a6c70e

    r = RegionRepProfile(
        GEN_FPATH,
        rev_summary,
        rep_method="meanoid",
        err_method="rmse",
        weight=None,
    )
    assert r.i_reps[0] == 15

    r = RegionRepProfile(
        GEN_FPATH,
        rev_summary,
        rep_method="meanoid",
        err_method="mbe",
        weight=None,
    )
    assert r.i_reps[0] == 13

    r = RegionRepProfile(
        GEN_FPATH,
        rev_summary,
        rep_method="meanoid",
        err_method="mae",
        weight=None,
    )
    assert r.i_reps[0] == 15

    r = RegionRepProfile(
        GEN_FPATH,
        rev_summary,
        rep_method="median",
        err_method="rmse",
        weight=None,
    )
    assert r.i_reps[0] == 15

    r = RegionRepProfile(
        GEN_FPATH,
        rev_summary,
        rep_method="median",
        err_method="mbe",
        weight=None,
    )
    assert r.i_reps[0] == 13


def test_meanoid():
    """Test the simple meanoid method"""
    sites = np.arange(100)
<<<<<<< HEAD
    rev_summary = pd.DataFrame(
        {MetaKeyName.GEN_GIDS: sites, MetaKeyName.RES_GIDS: sites}
    )
=======
    rev_summary = pd.DataFrame({MetaKeyName.GEN_GIDS: sites,
                                MetaKeyName.RES_GIDS: sites})
>>>>>>> d5a6c70e
    r = RegionRepProfile(GEN_FPATH, rev_summary, weight=None)

    meanoid = RepresentativeMethods.meanoid(r.source_profiles)

    with Resource(GEN_FPATH) as res:
        truth_profiles = res["cf_profile", :, sites]
    truth = truth_profiles.mean(axis=1).reshape(meanoid.shape)
    assert np.allclose(meanoid, truth)


def test_weighted_meanoid():
    """Test a meanoid weighted by gid_counts vs. a non-weighted meanoid."""

    sites = np.arange(100)
<<<<<<< HEAD
    rev_summary = pd.DataFrame(
        {
            MetaKeyName.GEN_GIDS: sites,
            MetaKeyName.RES_GIDS: sites,
            MetaKeyName.GID_COUNTS: [1] * 50 + [0] * 50,
        }
    )
=======
    rev_summary = pd.DataFrame({MetaKeyName.GEN_GIDS: sites,
                                MetaKeyName.RES_GIDS: sites,
                                MetaKeyName.GID_COUNTS: [1] * 50 + [0] * 50})
>>>>>>> d5a6c70e
    r = RegionRepProfile(GEN_FPATH, rev_summary)
    weights = r._get_region_attr(r._rev_summary, MetaKeyName.GID_COUNTS)

    w_meanoid = RepresentativeMethods.meanoid(
        r.source_profiles, weights=weights
    )

    sites = np.arange(50)
<<<<<<< HEAD
    rev_summary = pd.DataFrame(
        {MetaKeyName.GEN_GIDS: sites, MetaKeyName.RES_GIDS: sites}
    )
=======
    rev_summary = pd.DataFrame({MetaKeyName.GEN_GIDS: sites,
                                MetaKeyName.RES_GIDS: sites})
>>>>>>> d5a6c70e
    r = RegionRepProfile(GEN_FPATH, rev_summary, weight=None)

    meanoid = RepresentativeMethods.meanoid(r.source_profiles, weights=None)

    assert np.allclose(meanoid, w_meanoid)


def test_integrated():
    """Test a multi-region rep profile calc serial vs. parallel and against
    baseline results."""
    sites = np.arange(100)
    ones = np.ones((100,))
    zeros = np.zeros((100,))
    regions = (["r0"] * 7) + (["r1"] * 33) + (["r2"] * 60)
    timezone = np.random.choice([-4, -5, -6, -7], 100)
<<<<<<< HEAD
    rev_summary = pd.DataFrame(
        {
            MetaKeyName.GEN_GIDS: sites,
            MetaKeyName.RES_GIDS: sites,
            "res_class": zeros,
            "weight": ones,
            "region": regions,
            MetaKeyName.TIMEZONE: timezone,
        }
    )
    rp = RepProfiles(GEN_FPATH, rev_summary, "region", weight="weight")
=======
    rev_summary = pd.DataFrame({MetaKeyName.GEN_GIDS: sites,
                                MetaKeyName.RES_GIDS: sites,
                                'res_class': zeros,
                                'weight': ones,
                                'region': regions,
                                'timezone': timezone})
    rp = RepProfiles(GEN_FPATH, rev_summary, 'region', weight='weight')
>>>>>>> d5a6c70e
    rp.run(max_workers=1)
    p1, m1 = rp.profiles, rp.meta
    rp.run(max_workers=None)
    p2, m2 = rp.profiles, rp.meta

    assert np.allclose(
        m1["rep_res_gid"].values.astype(int),
        m2["rep_res_gid"].values.astype(int),
    )
    assert np.allclose(p1[0], p2[0])
    assert m1.loc[0, "rep_res_gid"] == 4
    assert m1.loc[1, "rep_res_gid"] == 15
    assert m1.loc[2, "rep_res_gid"] == 60


def test_sc_points():
    """Test rep profiles for each SC point."""
    sites = np.arange(10)
    timezone = np.random.choice([-4, -5, -6, -7], 10)
<<<<<<< HEAD
    rev_summary = pd.DataFrame(
        {
            MetaKeyName.SC_GID: sites,
            MetaKeyName.GEN_GIDS: sites,
            MetaKeyName.RES_GIDS: sites,
            MetaKeyName.TIMEZONE: timezone,
        }
    )
=======
    rev_summary = pd.DataFrame({MetaKeyName.SC_GID: sites,
                                MetaKeyName.GEN_GIDS: sites,
                                MetaKeyName.RES_GIDS: sites,
                                'timezone': timezone})
>>>>>>> d5a6c70e

    rp = RepProfiles(GEN_FPATH, rev_summary, MetaKeyName.SC_GID, weight=None)
    rp.run(max_workers=1)

    with Resource(GEN_FPATH) as res:
        truth = res["cf_profile", :, slice(0, 10)]

    assert np.allclose(rp.profiles[0], truth)


def test_agg_profile():
    """Test aggregation of weighted meanoid profile for each SC point."""
    # make up a rev aggregation summary to pull profiles from GEN_FPATH
    gen_gids = [[1, 2], [2, 3, 6], [10, 11, 12], [77, 73]]
    res_gids = [[10, 9], [0, 1, 2], [10, 11, 12], [54, 61]]
    gid_counts = [[10, 1], [50, 3, 1], [123, 432, 452], [50, 50]]
    gen_gids = [json.dumps(x) for x in gen_gids]
    res_gids = [json.dumps(x) for x in res_gids]
    gid_counts = [json.dumps(x) for x in gid_counts]
    timezone = np.random.choice([-4, -5, -6, -7], 4)
<<<<<<< HEAD
    rev_summary = pd.DataFrame(
        {
            MetaKeyName.SC_GID: np.arange(4),
            MetaKeyName.GEN_GIDS: gen_gids,
            MetaKeyName.RES_GIDS: res_gids,
            MetaKeyName.GID_COUNTS: gid_counts,
            MetaKeyName.TIMEZONE: timezone,
        }
    )

    rp = RepProfiles(
        GEN_FPATH,
        rev_summary,
        MetaKeyName.SC_GID,
        cf_dset="cf_profile",
        err_method=None,
    )
=======
    rev_summary = pd.DataFrame({MetaKeyName.SC_GID: np.arange(4),
                                MetaKeyName.GEN_GIDS: gen_gids,
                                MetaKeyName.RES_GIDS: res_gids,
                                MetaKeyName.GID_COUNTS: gid_counts,
                                MetaKeyName.TIMEZONE: timezone})

    rp = RepProfiles(GEN_FPATH, rev_summary, MetaKeyName.SC_GID,
                     cf_dset='cf_profile', err_method=None)
>>>>>>> d5a6c70e
    rp.run(scaled_precision=False, max_workers=1)

    for index in rev_summary.index:
        gen_gids = json.loads(rev_summary.loc[index, MetaKeyName.GEN_GIDS])
        res_gids = json.loads(rev_summary.loc[index, MetaKeyName.RES_GIDS])
        weights = np.array(
<<<<<<< HEAD
            json.loads(rev_summary.loc[index, MetaKeyName.GID_COUNTS])
        )
=======
            json.loads(rev_summary.loc[index, MetaKeyName.GID_COUNTS]))
>>>>>>> d5a6c70e

        with Resource(GEN_FPATH) as res:
            meta = res.meta

            raw_profiles = []
            for gid in res_gids:
                iloc = np.where(meta[MetaKeyName.GID] == gid)[0][0]
<<<<<<< HEAD
                prof = np.expand_dims(res["cf_profile", :, iloc], 1)
=======
                prof = np.expand_dims(res['cf_profile', :, iloc], 1)
>>>>>>> d5a6c70e
                raw_profiles.append(prof)

            last = raw_profiles[-1].flatten()
            raw_profiles = np.hstack(raw_profiles)

        assert np.allclose(raw_profiles[:, -1], last)

        truth = raw_profiles * weights
        assert len(truth) == len(raw_profiles)
        truth = truth.sum(axis=1)
        assert len(truth) == len(raw_profiles)
        truth = truth / weights.sum()

        assert np.allclose(rp.profiles[0][:, index], truth)

<<<<<<< HEAD
    passthrough_cols = [
        MetaKeyName.GEN_GIDS,
        MetaKeyName.RES_GIDS,
        MetaKeyName.GID_COUNTS,
    ]
=======
    passthrough_cols = [MetaKeyName.GEN_GIDS, MetaKeyName.RES_GIDS,
                        MetaKeyName.GID_COUNTS]
>>>>>>> d5a6c70e
    for col in passthrough_cols:
        assert col in rp.meta

    assert_frame_equal(
        rev_summary[passthrough_cols], rp.meta[passthrough_cols]
    )


@pytest.mark.parametrize("use_weights", [True, False])
def test_many_regions(use_weights):
    """Test multiple complicated regions."""
    sites = np.arange(100)
    zeros = np.zeros((100,))
    region1 = (["r0"] * 7) + (["r1"] * 33) + (["r2"] * 60)
    region2 = (["a0"] * 20) + (["b1"] * 10) + (["c2"] * 20) + (["d3"] * 50)
    timezone = np.random.choice([-4, -5, -6, -7], 100)
<<<<<<< HEAD
    rev_summary = pd.DataFrame(
        {
            MetaKeyName.GEN_GIDS: sites,
            MetaKeyName.RES_GIDS: sites,
            "res_class": zeros,
            "region1": region1,
            "region2": region2,
            "weight": sites + 1,
            MetaKeyName.TIMEZONE: timezone,
        }
    )
    reg_cols = ["region1", "region2"]
=======
    rev_summary = pd.DataFrame({MetaKeyName.GEN_GIDS: sites,
                                MetaKeyName.RES_GIDS: sites,
                                'res_class': zeros,
                                'region1': region1,
                                'region2': region2,
                                'weight': sites + 1,
                                'timezone': timezone})
    reg_cols = ['region1', 'region2']
>>>>>>> d5a6c70e
    if use_weights:
        rp = RepProfiles(GEN_FPATH, rev_summary, reg_cols, weight="weight")
    else:
        rp = RepProfiles(GEN_FPATH, rev_summary, reg_cols, weight=None)
    rp.run()

    assert rp.profiles[0].shape == (17520, 6)
    assert len(rp.meta) == 6

    for r1 in set(region1):
        assert r1 in rp.meta["region1"].values

    for r2 in set(region2):
        assert r2 in rp.meta["region2"].values


def test_many_regions_with_list_weights():
    """Test multiple complicated regions with multiple weights per row."""
    sites = [
        list(np.random.choice(np.arange(100), np.random.randint(10) + 10))
        for __ in np.arange(100)
    ]
    weights = [
        str(list(np.random.choice(np.arange(100), len(row)))) for row in sites
    ]
    sites = [str(row) for row in sites]
    zeros = np.zeros((100,))
    region1 = (["r0"] * 7) + (["r1"] * 33) + (["r2"] * 60)
    region2 = (["a0"] * 20) + (["b1"] * 10) + (["c2"] * 20) + (["d3"] * 50)
    timezone = np.random.choice([-4, -5, -6, -7], 100)
<<<<<<< HEAD
    rev_summary = pd.DataFrame(
        {
            MetaKeyName.GEN_GIDS: sites,
            MetaKeyName.RES_GIDS: sites,
            "res_class": zeros,
            "region1": region1,
            "region2": region2,
            "weights": weights,
            MetaKeyName.TIMEZONE: timezone,
        }
    )
    reg_cols = ["region1", "region2"]
    rp = RepProfiles(GEN_FPATH, rev_summary, reg_cols, weight="weights")
=======
    rev_summary = pd.DataFrame({MetaKeyName.GEN_GIDS: sites,
                                MetaKeyName.RES_GIDS: sites,
                                'res_class': zeros,
                                'region1': region1,
                                'region2': region2,
                                'weights': weights,
                                MetaKeyName.TIMEZONE: timezone})
    reg_cols = ['region1', 'region2']
    rp = RepProfiles(GEN_FPATH, rev_summary, reg_cols, weight='weights')
>>>>>>> d5a6c70e
    rp.run()

    assert rp.profiles[0].shape == (17520, 6)
    assert len(rp.meta) == 6

    for r1 in set(region1):
        assert r1 in rp.meta["region1"].values

    for r2 in set(region2):
        assert r2 in rp.meta["region2"].values


def test_write_to_file():
    """Test rep profiles with file write."""
    with tempfile.TemporaryDirectory() as td:
        sites = np.arange(100)
        zeros = np.zeros((100,))
        regions = (["r0"] * 7) + (["r1"] * 33) + (["r2"] * 60)
        timezone = np.random.choice([-4, -5, -6, -7], 100)
<<<<<<< HEAD
        rev_summary = pd.DataFrame(
            {
                MetaKeyName.GEN_GIDS: sites,
                MetaKeyName.RES_GIDS: sites,
                "res_class": zeros,
                "region": regions,
                MetaKeyName.TIMEZONE: timezone,
            }
        )
        fout = os.path.join(td, "temp_rep_profiles.h5")
        rp = RepProfiles(
            GEN_FPATH, rev_summary, "region", n_profiles=3, weight=None
        )
=======
        rev_summary = pd.DataFrame({MetaKeyName.GEN_GIDS: sites,
                                    MetaKeyName.RES_GIDS: sites,
                                    'res_class': zeros,
                                    'region': regions,
                                    MetaKeyName.TIMEZONE: timezone})
        fout = os.path.join(td, 'temp_rep_profiles.h5')
        rp = RepProfiles(GEN_FPATH, rev_summary, 'region', n_profiles=3,
                         weight=None)
>>>>>>> d5a6c70e
        rp.run(fout=fout)
        with Resource(fout) as res:
            disk_profiles = res["rep_profiles_0"]
            disk_meta = res.meta
            assert "rep_profiles_2" in res.datasets
            test = np.array_equal(res["rep_profiles_0"], res["rep_profiles_1"])
            assert not test

        assert np.allclose(rp.profiles[0], disk_profiles)
        assert len(disk_meta) == 3

        for i in rp.meta.index:
            v1 = json.loads(rp.meta.loc[i, "rep_gen_gid"])
            v2 = json.loads(disk_meta.loc[i, "rep_gen_gid"])
            assert v1 == v2


def test_file_options():
    """Test rep profiles with file write."""
    with tempfile.TemporaryDirectory() as td:
        sites = np.arange(100)
        zeros = np.zeros((100,))
        regions = (["r0"] * 7) + (["r1"] * 33) + (["r2"] * 60)
        timezone = np.random.choice([-4, -5, -6, -7], 100)
<<<<<<< HEAD
        rev_summary = pd.DataFrame(
            {
                MetaKeyName.GEN_GIDS: sites,
                MetaKeyName.RES_GIDS: sites,
                "res_class": zeros,
                "region": regions,
                MetaKeyName.TIMEZONE: timezone,
            }
        )
        fout = os.path.join(td, "temp_rep_profiles.h5")
        rp = RepProfiles(
            GEN_FPATH, rev_summary, "region", n_profiles=3, weight=None
        )
=======
        rev_summary = pd.DataFrame({MetaKeyName.GEN_GIDS: sites,
                                    MetaKeyName.RES_GIDS: sites,
                                    'res_class': zeros,
                                    'region': regions,
                                    MetaKeyName.TIMEZONE: timezone})
        fout = os.path.join(td, 'temp_rep_profiles.h5')
        rp = RepProfiles(GEN_FPATH, rev_summary, 'region', n_profiles=3,
                         weight=None)
>>>>>>> d5a6c70e
        rp.run(fout=fout, save_rev_summary=False, scaled_precision=True)
        with Resource(fout) as res:
            dtype = res.get_dset_properties("rep_profiles_0")[1]
            attrs = res.get_attrs("rep_profiles_0")
            disk_profiles = res["rep_profiles_0"]
            disk_dsets = res.datasets

        assert np.issubdtype(dtype, np.integer)
        assert attrs["scale_factor"] == 1000
        assert np.allclose(rp.profiles[0], disk_profiles)
        assert "rev_summary" not in disk_dsets


def execute_pytest(capture="all", flags="-rapP"):
    """Execute module as pytest with detailed summary report.

    Parameters
    ----------
    capture : str
        Log or stdout/stderr capture option. ex: log (only logger),
        all (includes stdout/stderr)
    flags : str
        Which tests to show logs and results for.
    """

    fname = os.path.basename(__file__)
    pytest.main(["-q", "--show-capture={}".format(capture), fname, flags])


if __name__ == "__main__":
    execute_pytest()<|MERGE_RESOLUTION|>--- conflicted
+++ resolved
@@ -1,11 +1,6 @@
 # -*- coding: utf-8 -*-
-<<<<<<< HEAD
-"""reVX representative profile tests."""
-
-=======
 """reVX representative profile tests.
 """
->>>>>>> d5a6c70e
 import json
 import os
 import tempfile
@@ -30,14 +25,8 @@
 def test_rep_region_interval():
     """Test the rep profile with a weird interval of gids"""
     sites = np.arange(40) * 2
-<<<<<<< HEAD
-    rev_summary = pd.DataFrame(
-        {MetaKeyName.GEN_GIDS: sites, MetaKeyName.RES_GIDS: sites}
-    )
-=======
     rev_summary = pd.DataFrame({MetaKeyName.GEN_GIDS: sites,
                                 MetaKeyName.RES_GIDS: sites})
->>>>>>> d5a6c70e
     r = RegionRepProfile(GEN_FPATH, rev_summary, weight=None)
     assert r.i_reps[0] == 14
 
@@ -45,14 +34,8 @@
 def test_rep_methods():
     """Test integrated rep methods against baseline rep profile result"""
     sites = np.arange(100)
-<<<<<<< HEAD
-    rev_summary = pd.DataFrame(
-        {MetaKeyName.GEN_GIDS: sites, MetaKeyName.RES_GIDS: sites}
-    )
-=======
     rev_summary = pd.DataFrame({MetaKeyName.GEN_GIDS: sites,
                                 MetaKeyName.RES_GIDS: sites})
->>>>>>> d5a6c70e
 
     r = RegionRepProfile(
         GEN_FPATH,
@@ -103,14 +86,8 @@
 def test_meanoid():
     """Test the simple meanoid method"""
     sites = np.arange(100)
-<<<<<<< HEAD
-    rev_summary = pd.DataFrame(
-        {MetaKeyName.GEN_GIDS: sites, MetaKeyName.RES_GIDS: sites}
-    )
-=======
     rev_summary = pd.DataFrame({MetaKeyName.GEN_GIDS: sites,
                                 MetaKeyName.RES_GIDS: sites})
->>>>>>> d5a6c70e
     r = RegionRepProfile(GEN_FPATH, rev_summary, weight=None)
 
     meanoid = RepresentativeMethods.meanoid(r.source_profiles)
@@ -125,19 +102,9 @@
     """Test a meanoid weighted by gid_counts vs. a non-weighted meanoid."""
 
     sites = np.arange(100)
-<<<<<<< HEAD
-    rev_summary = pd.DataFrame(
-        {
-            MetaKeyName.GEN_GIDS: sites,
-            MetaKeyName.RES_GIDS: sites,
-            MetaKeyName.GID_COUNTS: [1] * 50 + [0] * 50,
-        }
-    )
-=======
     rev_summary = pd.DataFrame({MetaKeyName.GEN_GIDS: sites,
                                 MetaKeyName.RES_GIDS: sites,
                                 MetaKeyName.GID_COUNTS: [1] * 50 + [0] * 50})
->>>>>>> d5a6c70e
     r = RegionRepProfile(GEN_FPATH, rev_summary)
     weights = r._get_region_attr(r._rev_summary, MetaKeyName.GID_COUNTS)
 
@@ -146,14 +113,8 @@
     )
 
     sites = np.arange(50)
-<<<<<<< HEAD
-    rev_summary = pd.DataFrame(
-        {MetaKeyName.GEN_GIDS: sites, MetaKeyName.RES_GIDS: sites}
-    )
-=======
     rev_summary = pd.DataFrame({MetaKeyName.GEN_GIDS: sites,
                                 MetaKeyName.RES_GIDS: sites})
->>>>>>> d5a6c70e
     r = RegionRepProfile(GEN_FPATH, rev_summary, weight=None)
 
     meanoid = RepresentativeMethods.meanoid(r.source_profiles, weights=None)
@@ -169,19 +130,6 @@
     zeros = np.zeros((100,))
     regions = (["r0"] * 7) + (["r1"] * 33) + (["r2"] * 60)
     timezone = np.random.choice([-4, -5, -6, -7], 100)
-<<<<<<< HEAD
-    rev_summary = pd.DataFrame(
-        {
-            MetaKeyName.GEN_GIDS: sites,
-            MetaKeyName.RES_GIDS: sites,
-            "res_class": zeros,
-            "weight": ones,
-            "region": regions,
-            MetaKeyName.TIMEZONE: timezone,
-        }
-    )
-    rp = RepProfiles(GEN_FPATH, rev_summary, "region", weight="weight")
-=======
     rev_summary = pd.DataFrame({MetaKeyName.GEN_GIDS: sites,
                                 MetaKeyName.RES_GIDS: sites,
                                 'res_class': zeros,
@@ -189,7 +137,6 @@
                                 'region': regions,
                                 'timezone': timezone})
     rp = RepProfiles(GEN_FPATH, rev_summary, 'region', weight='weight')
->>>>>>> d5a6c70e
     rp.run(max_workers=1)
     p1, m1 = rp.profiles, rp.meta
     rp.run(max_workers=None)
@@ -209,21 +156,10 @@
     """Test rep profiles for each SC point."""
     sites = np.arange(10)
     timezone = np.random.choice([-4, -5, -6, -7], 10)
-<<<<<<< HEAD
-    rev_summary = pd.DataFrame(
-        {
-            MetaKeyName.SC_GID: sites,
-            MetaKeyName.GEN_GIDS: sites,
-            MetaKeyName.RES_GIDS: sites,
-            MetaKeyName.TIMEZONE: timezone,
-        }
-    )
-=======
     rev_summary = pd.DataFrame({MetaKeyName.SC_GID: sites,
                                 MetaKeyName.GEN_GIDS: sites,
                                 MetaKeyName.RES_GIDS: sites,
                                 'timezone': timezone})
->>>>>>> d5a6c70e
 
     rp = RepProfiles(GEN_FPATH, rev_summary, MetaKeyName.SC_GID, weight=None)
     rp.run(max_workers=1)
@@ -244,25 +180,6 @@
     res_gids = [json.dumps(x) for x in res_gids]
     gid_counts = [json.dumps(x) for x in gid_counts]
     timezone = np.random.choice([-4, -5, -6, -7], 4)
-<<<<<<< HEAD
-    rev_summary = pd.DataFrame(
-        {
-            MetaKeyName.SC_GID: np.arange(4),
-            MetaKeyName.GEN_GIDS: gen_gids,
-            MetaKeyName.RES_GIDS: res_gids,
-            MetaKeyName.GID_COUNTS: gid_counts,
-            MetaKeyName.TIMEZONE: timezone,
-        }
-    )
-
-    rp = RepProfiles(
-        GEN_FPATH,
-        rev_summary,
-        MetaKeyName.SC_GID,
-        cf_dset="cf_profile",
-        err_method=None,
-    )
-=======
     rev_summary = pd.DataFrame({MetaKeyName.SC_GID: np.arange(4),
                                 MetaKeyName.GEN_GIDS: gen_gids,
                                 MetaKeyName.RES_GIDS: res_gids,
@@ -271,19 +188,13 @@
 
     rp = RepProfiles(GEN_FPATH, rev_summary, MetaKeyName.SC_GID,
                      cf_dset='cf_profile', err_method=None)
->>>>>>> d5a6c70e
     rp.run(scaled_precision=False, max_workers=1)
 
     for index in rev_summary.index:
         gen_gids = json.loads(rev_summary.loc[index, MetaKeyName.GEN_GIDS])
         res_gids = json.loads(rev_summary.loc[index, MetaKeyName.RES_GIDS])
         weights = np.array(
-<<<<<<< HEAD
-            json.loads(rev_summary.loc[index, MetaKeyName.GID_COUNTS])
-        )
-=======
             json.loads(rev_summary.loc[index, MetaKeyName.GID_COUNTS]))
->>>>>>> d5a6c70e
 
         with Resource(GEN_FPATH) as res:
             meta = res.meta
@@ -291,11 +202,7 @@
             raw_profiles = []
             for gid in res_gids:
                 iloc = np.where(meta[MetaKeyName.GID] == gid)[0][0]
-<<<<<<< HEAD
-                prof = np.expand_dims(res["cf_profile", :, iloc], 1)
-=======
                 prof = np.expand_dims(res['cf_profile', :, iloc], 1)
->>>>>>> d5a6c70e
                 raw_profiles.append(prof)
 
             last = raw_profiles[-1].flatten()
@@ -311,16 +218,8 @@
 
         assert np.allclose(rp.profiles[0][:, index], truth)
 
-<<<<<<< HEAD
-    passthrough_cols = [
-        MetaKeyName.GEN_GIDS,
-        MetaKeyName.RES_GIDS,
-        MetaKeyName.GID_COUNTS,
-    ]
-=======
     passthrough_cols = [MetaKeyName.GEN_GIDS, MetaKeyName.RES_GIDS,
                         MetaKeyName.GID_COUNTS]
->>>>>>> d5a6c70e
     for col in passthrough_cols:
         assert col in rp.meta
 
@@ -337,20 +236,6 @@
     region1 = (["r0"] * 7) + (["r1"] * 33) + (["r2"] * 60)
     region2 = (["a0"] * 20) + (["b1"] * 10) + (["c2"] * 20) + (["d3"] * 50)
     timezone = np.random.choice([-4, -5, -6, -7], 100)
-<<<<<<< HEAD
-    rev_summary = pd.DataFrame(
-        {
-            MetaKeyName.GEN_GIDS: sites,
-            MetaKeyName.RES_GIDS: sites,
-            "res_class": zeros,
-            "region1": region1,
-            "region2": region2,
-            "weight": sites + 1,
-            MetaKeyName.TIMEZONE: timezone,
-        }
-    )
-    reg_cols = ["region1", "region2"]
-=======
     rev_summary = pd.DataFrame({MetaKeyName.GEN_GIDS: sites,
                                 MetaKeyName.RES_GIDS: sites,
                                 'res_class': zeros,
@@ -359,7 +244,6 @@
                                 'weight': sites + 1,
                                 'timezone': timezone})
     reg_cols = ['region1', 'region2']
->>>>>>> d5a6c70e
     if use_weights:
         rp = RepProfiles(GEN_FPATH, rev_summary, reg_cols, weight="weight")
     else:
@@ -390,21 +274,6 @@
     region1 = (["r0"] * 7) + (["r1"] * 33) + (["r2"] * 60)
     region2 = (["a0"] * 20) + (["b1"] * 10) + (["c2"] * 20) + (["d3"] * 50)
     timezone = np.random.choice([-4, -5, -6, -7], 100)
-<<<<<<< HEAD
-    rev_summary = pd.DataFrame(
-        {
-            MetaKeyName.GEN_GIDS: sites,
-            MetaKeyName.RES_GIDS: sites,
-            "res_class": zeros,
-            "region1": region1,
-            "region2": region2,
-            "weights": weights,
-            MetaKeyName.TIMEZONE: timezone,
-        }
-    )
-    reg_cols = ["region1", "region2"]
-    rp = RepProfiles(GEN_FPATH, rev_summary, reg_cols, weight="weights")
-=======
     rev_summary = pd.DataFrame({MetaKeyName.GEN_GIDS: sites,
                                 MetaKeyName.RES_GIDS: sites,
                                 'res_class': zeros,
@@ -414,7 +283,6 @@
                                 MetaKeyName.TIMEZONE: timezone})
     reg_cols = ['region1', 'region2']
     rp = RepProfiles(GEN_FPATH, rev_summary, reg_cols, weight='weights')
->>>>>>> d5a6c70e
     rp.run()
 
     assert rp.profiles[0].shape == (17520, 6)
@@ -434,21 +302,6 @@
         zeros = np.zeros((100,))
         regions = (["r0"] * 7) + (["r1"] * 33) + (["r2"] * 60)
         timezone = np.random.choice([-4, -5, -6, -7], 100)
-<<<<<<< HEAD
-        rev_summary = pd.DataFrame(
-            {
-                MetaKeyName.GEN_GIDS: sites,
-                MetaKeyName.RES_GIDS: sites,
-                "res_class": zeros,
-                "region": regions,
-                MetaKeyName.TIMEZONE: timezone,
-            }
-        )
-        fout = os.path.join(td, "temp_rep_profiles.h5")
-        rp = RepProfiles(
-            GEN_FPATH, rev_summary, "region", n_profiles=3, weight=None
-        )
-=======
         rev_summary = pd.DataFrame({MetaKeyName.GEN_GIDS: sites,
                                     MetaKeyName.RES_GIDS: sites,
                                     'res_class': zeros,
@@ -457,7 +310,6 @@
         fout = os.path.join(td, 'temp_rep_profiles.h5')
         rp = RepProfiles(GEN_FPATH, rev_summary, 'region', n_profiles=3,
                          weight=None)
->>>>>>> d5a6c70e
         rp.run(fout=fout)
         with Resource(fout) as res:
             disk_profiles = res["rep_profiles_0"]
@@ -482,21 +334,6 @@
         zeros = np.zeros((100,))
         regions = (["r0"] * 7) + (["r1"] * 33) + (["r2"] * 60)
         timezone = np.random.choice([-4, -5, -6, -7], 100)
-<<<<<<< HEAD
-        rev_summary = pd.DataFrame(
-            {
-                MetaKeyName.GEN_GIDS: sites,
-                MetaKeyName.RES_GIDS: sites,
-                "res_class": zeros,
-                "region": regions,
-                MetaKeyName.TIMEZONE: timezone,
-            }
-        )
-        fout = os.path.join(td, "temp_rep_profiles.h5")
-        rp = RepProfiles(
-            GEN_FPATH, rev_summary, "region", n_profiles=3, weight=None
-        )
-=======
         rev_summary = pd.DataFrame({MetaKeyName.GEN_GIDS: sites,
                                     MetaKeyName.RES_GIDS: sites,
                                     'res_class': zeros,
@@ -505,7 +342,6 @@
         fout = os.path.join(td, 'temp_rep_profiles.h5')
         rp = RepProfiles(GEN_FPATH, rev_summary, 'region', n_profiles=3,
                          weight=None)
->>>>>>> d5a6c70e
         rp.run(fout=fout, save_rev_summary=False, scaled_precision=True)
         with Resource(fout) as res:
             dtype = res.get_dset_properties("rep_profiles_0")[1]
