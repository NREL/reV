--- conflicted
+++ resolved
@@ -21,11 +21,7 @@
 from reV import TESTDATADIR
 from reV.config.project_points import ProjectPoints
 from reV.generation.generation import Gen
-<<<<<<< HEAD
-from reV.utilities import MetaKeyName
-=======
 from reV.utilities import ResourceMetaField
->>>>>>> d5a6c70e
 
 RTOL = 0
 ATOL = 0.001
@@ -115,15 +111,6 @@
     assert np.allclose(gen_outs, cf_mean_list, rtol=RTOL, atol=ATOL), msg
     assert np.allclose(pp.sites, gen.meta.index.values), "bad gen meta!"
     assert np.allclose(
-<<<<<<< HEAD
-        pp.sites, gen.meta[MetaKeyName.GID].values
-    ), "bad gen meta!"
-
-    labels = [MetaKeyName.LATITUDE, MetaKeyName.LONGITUDE]
-    with Resource(res_file) as res:
-        for i, (gen_gid, site_meta) in enumerate(gen.meta.iterrows()):
-            res_gid = site_meta[MetaKeyName.GID]
-=======
         pp.sites, gen.meta[ResourceMetaField.GID].values
     ), "bad gen meta!"
 
@@ -131,16 +118,11 @@
     with Resource(res_file) as res:
         for i, (gen_gid, site_meta) in enumerate(gen.meta.iterrows()):
             res_gid = site_meta[ResourceMetaField.GID]
->>>>>>> d5a6c70e
             assert gen_gid == res_gid
             test_coords = site_meta[labels].values.astype(float)
             true_coords = res.meta.loc[res_gid, labels].values.astype(float)
             assert np.allclose(test_coords, true_coords)
-<<<<<<< HEAD
-            assert site_meta[MetaKeyName.GID] == res_gid
-=======
             assert site_meta[ResourceMetaField.GID] == res_gid
->>>>>>> d5a6c70e
 
 
 @pytest.mark.parametrize(
@@ -211,12 +193,8 @@
         assert np.allclose(map_test.out[key], write_gid_test.out[key])
 
     for map_test_gid, write_test_gid in zip(
-<<<<<<< HEAD
-        map_test.meta[MetaKeyName.GID], write_gid_test.meta[MetaKeyName.GID]
-=======
         map_test.meta[ResourceMetaField.GID],
         write_gid_test.meta[ResourceMetaField.GID]
->>>>>>> d5a6c70e
     ):
         assert map_test_gid == gid_map[write_test_gid]
 
@@ -240,16 +218,6 @@
                     map_test.out[key][gen_gid_test],
                 )
 
-<<<<<<< HEAD
-    labels = [MetaKeyName.LATITUDE, MetaKeyName.LONGITUDE]
-    with Resource(res_file) as res:
-        for i, (gen_gid, site_meta) in enumerate(baseline.meta.iterrows()):
-            res_gid = site_meta[MetaKeyName.GID]
-            test_coords = site_meta[labels].values.astype(float)
-            true_coords = res.meta.loc[res_gid, labels].values.astype(float)
-            assert np.allclose(test_coords, true_coords)
-            assert site_meta[MetaKeyName.GID] == res_gid
-=======
     labels = [ResourceMetaField.LATITUDE, ResourceMetaField.LONGITUDE]
     with Resource(res_file) as res:
         for i, (gen_gid, site_meta) in enumerate(baseline.meta.iterrows()):
@@ -258,18 +226,13 @@
             true_coords = res.meta.loc[res_gid, labels].values.astype(float)
             assert np.allclose(test_coords, true_coords)
             assert site_meta[ResourceMetaField.GID] == res_gid
->>>>>>> d5a6c70e
 
         for i, (gen_gid, site_meta) in enumerate(map_test.meta.iterrows()):
             res_gid = gid_map[gen_gid]
             test_coords = site_meta[labels].values.astype(float)
             true_coords = res.meta.loc[res_gid, labels].values.astype(float)
             assert np.allclose(test_coords, true_coords)
-<<<<<<< HEAD
-            assert site_meta[MetaKeyName.GID] == res_gid
-=======
             assert site_meta[ResourceMetaField.GID] == res_gid
->>>>>>> d5a6c70e
 
 
 def test_wind_gen_new_outputs(points=slice(0, 10), year=2012, max_workers=1):
@@ -359,11 +322,7 @@
     baseline.run(max_workers=max_workers)
 
     site_data = pd.DataFrame(
-<<<<<<< HEAD
-        {MetaKeyName.GID: np.arange(2), "turb_generic_loss": np.zeros(2)}
-=======
         {ResourceMetaField.GID: np.arange(2), "turb_generic_loss": np.zeros(2)}
->>>>>>> d5a6c70e
     )
     test = Gen(
         "windpower",
@@ -475,11 +434,7 @@
 
     bc_df = pd.DataFrame(
         {
-<<<<<<< HEAD
-            MetaKeyName.GID: np.arange(100),
-=======
             ResourceMetaField.GID: np.arange(100),
->>>>>>> d5a6c70e
             "method": "lin_ws",
             "scalar": 1,
             "adder": 2,
@@ -501,11 +456,7 @@
 
     bc_df = pd.DataFrame(
         {
-<<<<<<< HEAD
-            MetaKeyName.GID: np.arange(100),
-=======
             ResourceMetaField.GID: np.arange(100),
->>>>>>> d5a6c70e
             "method": "lin_ws",
             "scalar": 1,
             "adder": -100,
