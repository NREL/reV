--- conflicted
+++ resolved
@@ -12,7 +12,6 @@
 from reV.handlers.transmission import TransmissionFeatures as TF
 from reV.utilities import MetaKeyName
 
-<<<<<<< HEAD
 TRANS_COSTS_1 = {
     "line_tie_in_cost": 200,
     "line_cost": 1000,
@@ -77,35 +76,6 @@
         43636: 1099.0,
     },
 }
-=======
-
-TRANS_COSTS_1 = {'line_tie_in_cost': 200, 'line_cost': 1000,
-                 'station_tie_in_cost': 50, 'center_tie_in_cost': 10,
-                 'sink_tie_in_cost': 100, 'available_capacity': 0.1}
-
-
-TRANS_COSTS_2 = {'line_tie_in_cost': 3000, 'line_cost': 2000,
-                 'station_tie_in_cost': 500, 'center_tie_in_cost': 100,
-                 'sink_tie_in_cost': 1e6, 'available_capacity': 0.9}
-
-COSTS = {'1-0-43300': 200, '2-0-43300': 3000,
-         '1-100-43300': 100200, '2-100-43300': 203000,
-         '1-0-68867': 50, '2-0-68867': 500,
-         '1-100-68867': 100050, '2-100-68867': 200500,
-         '1-0-80844': 10, '2-0-80844': 100,
-         '1-100-80844': 100010, '2-100-80844': 200100,
-         '1-0-80843': 100, '2-0-80843': 1000000.0,
-         '1-100-80843': 100100, '2-100-80843': 1200000.0}
-
-LINE_CAPS = {1: {43430: 0.0, 43439: 0.0, 43440: 81.41666666666666,
-                 43416: 81.41666666666666, 43420: 0.0,
-                 43428: 81.41666666666666, 43432: 0.0,
-                 43448: 81.41666666666666, 43451: 81.41666666666666,
-                 43636: 81.41666666666666},
-             2: {43430: 95.5, 43439: 95.5, 43440: 1099.0, 43416: 1099.0,
-                 43420: 316.0, 43428: 1099.0, 43432: 95.5, 43448: 1099.0,
-                 43451: 1099.0, 43636: 1099.0}}
->>>>>>> d5a6c70e
 
 
 @pytest.fixture
@@ -116,29 +86,6 @@
     return trans_table
 
 
-<<<<<<< HEAD
-@pytest.mark.parametrize(
-    ("i", "trans_costs", "distance", MetaKeyName.GID),
-    (
-        (1, TRANS_COSTS_1, 0, 43300),
-        (2, TRANS_COSTS_2, 0, 43300),
-        (1, TRANS_COSTS_1, 100, 43300),
-        (2, TRANS_COSTS_2, 100, 43300),
-        (1, TRANS_COSTS_1, 0, 68867),
-        (2, TRANS_COSTS_2, 0, 68867),
-        (1, TRANS_COSTS_1, 100, 68867),
-        (2, TRANS_COSTS_2, 100, 68867),
-        (1, TRANS_COSTS_1, 0, 80844),
-        (2, TRANS_COSTS_2, 0, 80844),
-        (1, TRANS_COSTS_1, 100, 80844),
-        (2, TRANS_COSTS_2, 100, 80844),
-        (1, TRANS_COSTS_1, 0, 80843),
-        (2, TRANS_COSTS_2, 0, 80843),
-        (1, TRANS_COSTS_1, 100, 80843),
-        (2, TRANS_COSTS_2, 100, 80843),
-    ),
-)
-=======
 @pytest.mark.parametrize(('i', 'trans_costs', 'distance', MetaKeyName.GID),
                          ((1, TRANS_COSTS_1, 0, 43300),
                           (2, TRANS_COSTS_2, 0, 43300),
@@ -156,7 +103,6 @@
                           (2, TRANS_COSTS_2, 0, 80843),
                           (1, TRANS_COSTS_1, 100, 80843),
                           (2, TRANS_COSTS_2, 100, 80843)))
->>>>>>> d5a6c70e
 def test_cost_calculation(i, trans_costs, distance, gid, trans_table):
     """
     Test tranmission capital cost calculation
@@ -170,21 +116,6 @@
     assert true_cost == trans_cost
 
 
-<<<<<<< HEAD
-@pytest.mark.parametrize(
-    ("trans_costs", MetaKeyName.CAPACITY, MetaKeyName.GID),
-    (
-        (TRANS_COSTS_1, 350, 43300),
-        (TRANS_COSTS_2, 350, 43300),
-        (TRANS_COSTS_1, 100, 43300),
-        (TRANS_COSTS_2, 100, 43300),
-        (TRANS_COSTS_1, 350, 80844),
-        (TRANS_COSTS_2, 350, 80844),
-        (TRANS_COSTS_1, 100, 80844),
-        (TRANS_COSTS_2, 100, 80844),
-    ),
-)
-=======
 @pytest.mark.parametrize(('trans_costs', MetaKeyName.CAPACITY,
                           MetaKeyName.GID),
                          ((TRANS_COSTS_1, 350, 43300),
@@ -195,7 +126,6 @@
                           (TRANS_COSTS_2, 350, 80844),
                           (TRANS_COSTS_1, 100, 80844),
                           (TRANS_COSTS_2, 100, 80844)))
->>>>>>> d5a6c70e
 def test_connect(trans_costs, capacity, gid, trans_table):
     """
     Test connection to transmission lines and load centers
