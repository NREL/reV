# -*- coding: utf-8 -*-
"""
Supply Curve computation integrated tests
"""

import os
import tempfile
import warnings

import numpy as np
import pandas as pd
import pytest
from pandas.testing import assert_frame_equal

from reV import TESTDATADIR
from reV.supply_curve.supply_curve import SupplyCurve
from reV.utilities import MetaKeyName
from reV.utilities.exceptions import SupplyCurveInputError

TRANS_COSTS_1 = {
    "line_tie_in_cost": 200,
    "line_cost": 1000,
    "station_tie_in_cost": 50,
    "center_tie_in_cost": 10,
    "sink_tie_in_cost": 100,
    "available_capacity": 0.3,
}


TRANS_COSTS_2 = {
    "line_tie_in_cost": 3000,
    "line_cost": 2000,
    "station_tie_in_cost": 500,
    "center_tie_in_cost": 100,
    "sink_tie_in_cost": 1e6,
    "available_capacity": 0.9,
}

path = os.path.join(TESTDATADIR, "sc_out/baseline_agg_summary.csv")
SC_POINTS = pd.read_csv(path)

path = os.path.join(TESTDATADIR, "sc_out/baseline_agg_summary_friction.csv")
SC_POINTS_FRICTION = pd.read_csv(path)

path = os.path.join(TESTDATADIR, "trans_tables/ri_transmission_table.csv")
TRANS_TABLE = pd.read_csv(path)

path = os.path.join(TESTDATADIR, "trans_tables/transmission_multipliers.csv")
MULTIPLIERS = pd.read_csv(path)

SC_FULL_COLUMNS = (
    "trans_gid",
    "trans_type",
    "trans_capacity",
    "trans_cap_cost_per_mw",
    "dist_km",
    "lcot",
    "total_lcoe",
)


def baseline_verify(sc_full, fpath_baseline):
    """Verify numerical columns in a CSV against a baseline file."""
    if isinstance(sc_full, str) and os.path.exists(sc_full):
        sc_full = pd.read_csv(sc_full)
        assert not any("Unnamed" in col_name for col_name in sc_full.columns)

    if os.path.exists(fpath_baseline):
        baseline = pd.read_csv(fpath_baseline)
        # double check useful for when tables are changing
        # but lcoe should be the same
        check = np.allclose(baseline["total_lcoe"], sc_full["total_lcoe"])
        if not check:
            diff = np.abs(
                baseline["total_lcoe"].values - sc_full["total_lcoe"]
            )
            rel_diff = 100 * diff / baseline["total_lcoe"].values
            msg = (
                "Total LCOE values differed from baseline. "
                "Maximum difference is {:.1f} ({:.1f}%), "
                "mean difference is {:.1f} ({:.1f}%). "
                "In total, {:.1f}% of all SC point connections changed".format(
                    diff.max(),
                    rel_diff.max(),
                    diff.mean(),
                    rel_diff.mean(),
                    100 * (diff > 0).sum() / len(diff),
                )
            )
            raise RuntimeError(msg)

        assert_frame_equal(
            baseline, sc_full[baseline.columns], check_dtype=False
        )

    else:
        sc_full.to_csv(fpath_baseline, index=False)


@pytest.mark.parametrize(
    ("i", "trans_costs"), ((1, TRANS_COSTS_1), (2, TRANS_COSTS_2))
)
def test_integrated_sc_full(i, trans_costs):
    """Run the full SC test and verify results against baseline file."""
    tcosts = trans_costs.copy()
    avail_cap_frac = tcosts.pop("available_capacity", 1)
    sc = SupplyCurve(SC_POINTS, TRANS_TABLE, sc_features=MULTIPLIERS)
    with tempfile.TemporaryDirectory() as td:
        out_fpath = os.path.join(td, "sc")
        sc_full = sc.run(
            out_fpath,
            fixed_charge_rate=0.1,
            simple=False,
            transmission_costs=tcosts,
            avail_cap_frac=avail_cap_frac,
            columns=SC_FULL_COLUMNS,
        )
        fpath_baseline = os.path.join(
            TESTDATADIR, "sc_out/sc_full_out_{}.csv".format(i)
        )
        baseline_verify(sc_full, fpath_baseline)


@pytest.mark.parametrize(
    ("i", "trans_costs"), ((1, TRANS_COSTS_1), (2, TRANS_COSTS_2))
)
def test_integrated_sc_simple(i, trans_costs):
    """Run the simple SC test and verify results against baseline file."""
    tcosts = trans_costs.copy()
    tcosts.pop("available_capacity", 1)
    sc = SupplyCurve(SC_POINTS, TRANS_TABLE, sc_features=MULTIPLIERS)
    with tempfile.TemporaryDirectory() as td:
        out_fpath = os.path.join(td, "sc")
        sc_simple = sc.run(
            out_fpath,
            fixed_charge_rate=0.1,
            simple=True,
            transmission_costs=tcosts,
        )

        fpath_baseline = os.path.join(
            TESTDATADIR, "sc_out/sc_simple_out_{}.csv".format(i)
        )
        baseline_verify(sc_simple, fpath_baseline)


def test_integrated_sc_full_friction():
    """Run the full SC algorithm with friction"""
    tcosts = TRANS_COSTS_1.copy()
    avail_cap_frac = tcosts.pop("available_capacity", 1)
    sc = SupplyCurve(SC_POINTS_FRICTION, TRANS_TABLE, sc_features=MULTIPLIERS)
    with tempfile.TemporaryDirectory() as td:
        out_fpath = os.path.join(td, "sc")
<<<<<<< HEAD
        sc_full = sc.run(
            out_fpath,
            fixed_charge_rate=0.1,
            simple=False,
            transmission_costs=tcosts,
            avail_cap_frac=avail_cap_frac,
            columns=SC_FULL_COLUMNS,
            sort_on=MetaKeyName.TOTAL_LCOE_FRICTION,
        )
=======
        sc_full = sc.run(out_fpath, fixed_charge_rate=0.1, simple=False,
                         transmission_costs=tcosts,
                         avail_cap_frac=avail_cap_frac,
                         columns=SC_FULL_COLUMNS,
                         sort_on=MetaKeyName.TOTAL_LCOE_FRICTION)
>>>>>>> d5a6c70e

        sc_full = pd.read_csv(sc_full)
        assert MetaKeyName.MEAN_LCOE_FRICTION in sc_full
        assert MetaKeyName.TOTAL_LCOE_FRICTION in sc_full
<<<<<<< HEAD
        test = sc_full[MetaKeyName.MEAN_LCOE_FRICTION] + sc_full["lcot"]
        assert np.allclose(test, sc_full[MetaKeyName.TOTAL_LCOE_FRICTION])

        fpath_baseline = os.path.join(
            TESTDATADIR, "sc_out/sc_full_out_friction.csv"
        )
=======
        test = sc_full[MetaKeyName.MEAN_LCOE_FRICTION] + sc_full['lcot']
        assert np.allclose(test, sc_full[MetaKeyName.TOTAL_LCOE_FRICTION])

        fpath_baseline = os.path.join(TESTDATADIR,
                                      'sc_out/sc_full_out_friction.csv')
>>>>>>> d5a6c70e
        baseline_verify(sc_full, fpath_baseline)


def test_integrated_sc_simple_friction():
    """Run the simple SC algorithm with friction"""
    tcosts = TRANS_COSTS_1.copy()
    tcosts.pop("available_capacity", 1)
    sc = SupplyCurve(SC_POINTS_FRICTION, TRANS_TABLE, sc_features=MULTIPLIERS)
    with tempfile.TemporaryDirectory() as td:
        out_fpath = os.path.join(td, "sc")
<<<<<<< HEAD
        sc_simple = sc.run(
            out_fpath,
            fixed_charge_rate=0.1,
            simple=True,
            transmission_costs=tcosts,
            sort_on=MetaKeyName.TOTAL_LCOE_FRICTION,
        )
        sc_simple = pd.read_csv(sc_simple)
        assert MetaKeyName.MEAN_LCOE_FRICTION in sc_simple
        assert MetaKeyName.TOTAL_LCOE_FRICTION in sc_simple
        test = sc_simple[MetaKeyName.MEAN_LCOE_FRICTION] + sc_simple["lcot"]
        assert np.allclose(test, sc_simple[MetaKeyName.TOTAL_LCOE_FRICTION])

        fpath_baseline = os.path.join(
            TESTDATADIR, "sc_out/sc_simple_out_friction.csv"
        )
=======
        sc_simple = sc.run(out_fpath, fixed_charge_rate=0.1, simple=True,
                           transmission_costs=tcosts,
                           sort_on=MetaKeyName.TOTAL_LCOE_FRICTION)
        sc_simple = pd.read_csv(sc_simple)
        assert MetaKeyName.MEAN_LCOE_FRICTION in sc_simple
        assert MetaKeyName.TOTAL_LCOE_FRICTION in sc_simple
        test = sc_simple[MetaKeyName.MEAN_LCOE_FRICTION] + sc_simple['lcot']
        assert np.allclose(test, sc_simple[MetaKeyName.TOTAL_LCOE_FRICTION])

        fpath_baseline = os.path.join(TESTDATADIR,
                                      'sc_out/sc_simple_out_friction.csv')
>>>>>>> d5a6c70e
        baseline_verify(sc_simple, fpath_baseline)


def test_sc_warning1():
    """Run the full SC test with missing connections and verify warning."""
    mask = TRANS_TABLE[MetaKeyName.SC_POINT_GID].isin(list(range(10)))
    trans_table = TRANS_TABLE[~mask]
    tcosts = TRANS_COSTS_1.copy()
    avail_cap_frac = tcosts.pop("available_capacity", 1)
    with warnings.catch_warnings(record=True) as w:
        warnings.simplefilter("always")
        sc = SupplyCurve(SC_POINTS, trans_table, sc_features=MULTIPLIERS)
        with tempfile.TemporaryDirectory() as td:
            out_fpath = os.path.join(td, "sc")
            sc.run(
                out_fpath,
                fixed_charge_rate=0.1,
                simple=False,
                transmission_costs=tcosts,
                avail_cap_frac=avail_cap_frac,
                columns=SC_FULL_COLUMNS,
            )

        s1 = str(list(range(10))).replace("]", "").replace("[", "")
        s2 = str(w[0].message)
        msg = (
            "Warning failed! Should have had missing sc_gids 0 through 9: "
            "{}".format(s2)
        )
        assert s1 in s2, msg


def test_sc_warning2():
    """Run the full SC test without PCA load centers and verify warning."""
    mask = TRANS_TABLE["category"] == "PCALoadCen"
    trans_table = TRANS_TABLE[~mask]
    tcosts = TRANS_COSTS_1.copy()
    avail_cap_frac = tcosts.pop("available_capacity", 1)
    with warnings.catch_warnings(record=True) as w:
        warnings.simplefilter("always")
        sc = SupplyCurve(SC_POINTS, trans_table, sc_features=MULTIPLIERS)
        with tempfile.TemporaryDirectory() as td:
            out_fpath = os.path.join(td, "sc")
            sc.run(
                out_fpath,
                fixed_charge_rate=0.1,
                simple=False,
                transmission_costs=tcosts,
                avail_cap_frac=avail_cap_frac,
                columns=SC_FULL_COLUMNS,
            )
        s1 = "Unconnected sc_gid"
        s2 = str(w[0].message)
        msg = "Warning failed! Should have Unconnected sc_gid: " "{}".format(
            s2
        )
        assert s1 in s2, msg


def test_parallel():
    """Test a parallel compute against a serial compute"""

    tcosts = TRANS_COSTS_1.copy()
    avail_cap_frac = tcosts.pop("available_capacity", 1)
    sc = SupplyCurve(SC_POINTS, TRANS_TABLE, sc_features=MULTIPLIERS)
    with tempfile.TemporaryDirectory() as td:
        out_fpath = os.path.join(td, "sc")
        sc_full_parallel = sc.run(
            out_fpath,
            fixed_charge_rate=0.1,
            simple=False,
            transmission_costs=tcosts,
            avail_cap_frac=avail_cap_frac,
            columns=SC_FULL_COLUMNS,
            max_workers=4,
        )
        sc_full_serial = sc.run(
            out_fpath,
            fixed_charge_rate=0.1,
            simple=False,
            transmission_costs=tcosts,
            avail_cap_frac=avail_cap_frac,
            columns=SC_FULL_COLUMNS,
            max_workers=1,
        )
        sc_full_parallel = pd.read_csv(sc_full_parallel)
        sc_full_serial = pd.read_csv(sc_full_serial)

    assert_frame_equal(sc_full_parallel, sc_full_serial)


def verify_trans_cap(sc_table, trans_tables, cap_col=MetaKeyName.CAPACITY):
    """
    Verify that sc_points are connected to features in the correct capacity
    bins
    """

    trans_features = []
    for path in trans_tables:
        df = pd.read_csv(path)
        trans_features.append(df[["trans_gid", "max_cap"]])

    trans_features = pd.concat(trans_features)

    if isinstance(sc_table, str) and os.path.exists(sc_table):
        sc_table = pd.read_csv(sc_table)

    if "max_cap" in sc_table and "max_cap" in trans_features:
        sc_table = sc_table.drop("max_cap", axis=1)

<<<<<<< HEAD
    test = sc_table.merge(trans_features, on="trans_gid", how="left")
    mask = test[cap_col] > test["max_cap"]
    cols = [MetaKeyName.SC_GID, "trans_gid", cap_col, "max_cap"]
    msg = (
        "SC points connected to transmission features with "
        "max_cap < sc_cap:\n{}".format(test.loc[mask, cols])
    )
=======
    test = sc_table.merge(trans_features, on='trans_gid', how='left')
    mask = test[cap_col] > test['max_cap']
    cols = [MetaKeyName.SC_GID, 'trans_gid', cap_col, 'max_cap']
    msg = ("SC points connected to transmission features with "
           "max_cap < sc_cap:\n{}"
           .format(test.loc[mask, cols]))
>>>>>>> d5a6c70e
    assert any(mask), msg


def test_least_cost_full():
    """
    Test full supply curve sorting with least-cost path transmission tables
    """
    trans_tables = [
        os.path.join(TESTDATADIR, "trans_tables", f"costs_RI_{cap}MW.csv")
        for cap in [100, 200, 400, 1000]
    ]
    sc = SupplyCurve(SC_POINTS, trans_tables, sc_features=None)
    with tempfile.TemporaryDirectory() as td:
        out_fpath = os.path.join(td, "sc")
<<<<<<< HEAD
        sc_full = sc.run(
            out_fpath,
            fixed_charge_rate=0.1,
            simple=False,
            avail_cap_frac=0.1,
            columns=list(SC_FULL_COLUMNS) + ["max_cap"],
        )

        fpath_baseline = os.path.join(TESTDATADIR, "sc_out/sc_full_lc.csv")
=======
        sc_full = sc.run(out_fpath, fixed_charge_rate=0.1, simple=False,
                         avail_cap_frac=0.1,
                         columns=[*list(SC_FULL_COLUMNS), "max_cap"])

        fpath_baseline = os.path.join(TESTDATADIR, 'sc_out/sc_full_lc.csv')
>>>>>>> d5a6c70e
        baseline_verify(sc_full, fpath_baseline)
        verify_trans_cap(sc_full, trans_tables)


def test_least_cost_simple():
    """
    Test simple supply curve sorting with least-cost path transmission tables
    """
    trans_tables = [
        os.path.join(TESTDATADIR, "trans_tables", f"costs_RI_{cap}MW.csv")
        for cap in [100, 200, 400, 1000]
    ]
    sc = SupplyCurve(SC_POINTS, trans_tables)
    with tempfile.TemporaryDirectory() as td:
        out_fpath = os.path.join(td, "sc")
        sc_simple = sc.run(out_fpath, fixed_charge_rate=0.1, simple=True)

        fpath_baseline = os.path.join(TESTDATADIR, "sc_out/sc_simple_lc.csv")
        baseline_verify(sc_simple, fpath_baseline)
        verify_trans_cap(sc_simple, trans_tables)


def test_simple_trans_table():
    """
    Run the simple SC test using a simple transmission table
    and verify results against baseline file.
    """
    trans_table = os.path.join(
        TESTDATADIR, "trans_tables", "ri_simple_transmission_table.csv"
    )
    sc = SupplyCurve(SC_POINTS, trans_table)
    with tempfile.TemporaryDirectory() as td:
        out_fpath = os.path.join(td, "sc")
        sc_simple = sc.run(out_fpath, fixed_charge_rate=0.1, simple=True)

        fpath_baseline = os.path.join(
            TESTDATADIR, "sc_out/ri_sc_simple_lc.csv"
        )
        baseline_verify(sc_simple, fpath_baseline)


def test_substation_conns():
    """
    Ensure missing trans lines are caught by SupplyCurveInputError
    """
    tcosts = TRANS_COSTS_1.copy()
    avail_cap_frac = tcosts.pop("available_capacity", 1)
    drop_lines = np.where(TRANS_TABLE["category"] == "TransLine")[0]
    drop_lines = np.random.choice(drop_lines, 10, replace=False)
    trans_table = TRANS_TABLE.drop(labels=drop_lines)

    with pytest.raises(SupplyCurveInputError):
        sc = SupplyCurve(SC_POINTS, trans_table, sc_features=MULTIPLIERS)
        with tempfile.TemporaryDirectory() as td:
            out_fpath = os.path.join(td, "sc")
            sc.run(
                out_fpath,
                fixed_charge_rate=0.1,
                simple=False,
                columns=SC_FULL_COLUMNS,
                avail_cap_frac=avail_cap_frac,
                max_workers=4,
            )


def test_multi_parallel_trans():
    """When SC points exceed maximum available transmission capacity, they
    should connect to the max capacity trans feature with multiple parallel
    lines.

    This function tests this feature. Previously (before 20220517), the
    SC point would just connect to the biggest line possible, but the cost per
    capacity would become small due to the large capacity and the fixed cost
    per line (least cost path lines were specified at cost per km at a given
    discrete capacity rating). This is documented in
    https://github.com/NREL/reV/issues/336
    """

    columns = (
        "trans_gid",
        "trans_type",
        "n_parallel_trans",
        "lcot",
        "total_lcoe",
        "trans_cap_cost_per_mw",
        "max_cap",
    )

    trans_tables = [
        os.path.join(TESTDATADIR, "trans_tables", f"costs_RI_{cap}MW.csv")
        for cap in [100, 200, 400, 1000]
    ]
    sc = SupplyCurve(SC_POINTS, trans_tables)
    sc_1 = sc.simple_sort(fcr=0.1, columns=columns)

    trans_tables = [
        os.path.join(TESTDATADIR, "trans_tables", f"costs_RI_{cap}MW.csv")
        for cap in [100]
    ]
    sc = SupplyCurve(SC_POINTS, trans_tables)
    sc_2 = sc.simple_sort(fcr=0.1, columns=columns)

<<<<<<< HEAD
    assert not set(SC_POINTS[MetaKeyName.SC_GID]) - set(
        sc_1[MetaKeyName.SC_GID]
    )
    assert not set(SC_POINTS[MetaKeyName.SC_GID]) - set(
        sc_2[MetaKeyName.SC_GID]
    )
    assert not set(SC_POINTS[MetaKeyName.SC_POINT_GID]) - set(
        sc_1[MetaKeyName.SC_POINT_GID]
    )
    assert not set(SC_POINTS[MetaKeyName.SC_POINT_GID]) - set(
        sc_2[MetaKeyName.SC_POINT_GID]
    )
    assert not set(sc_1[MetaKeyName.SC_POINT_GID]) - set(
        SC_POINTS[MetaKeyName.SC_POINT_GID]
    )
    assert not set(sc_2[MetaKeyName.SC_POINT_GID]) - set(
        SC_POINTS[MetaKeyName.SC_POINT_GID]
    )
=======
    assert not (set(SC_POINTS[MetaKeyName.SC_GID])
                - set(sc_1[MetaKeyName.SC_GID]))
    assert not (set(SC_POINTS[MetaKeyName.SC_GID])
                - set(sc_2[MetaKeyName.SC_GID]))
    assert not (set(SC_POINTS[MetaKeyName.SC_POINT_GID])
                - set(sc_1[MetaKeyName.SC_POINT_GID]))
    assert not (set(SC_POINTS[MetaKeyName.SC_POINT_GID])
                - set(sc_2[MetaKeyName.SC_POINT_GID]))
    assert not (set(sc_1[MetaKeyName.SC_POINT_GID])
                - set(SC_POINTS[MetaKeyName.SC_POINT_GID]))
    assert not (set(sc_2[MetaKeyName.SC_POINT_GID])
                - set(SC_POINTS[MetaKeyName.SC_POINT_GID]))
>>>>>>> d5a6c70e

    assert (sc_2.n_parallel_trans > 1).any()

    mask_2 = sc_2["n_parallel_trans"] > 1

    for gid in sc_2.loc[mask_2, MetaKeyName.SC_GID]:
<<<<<<< HEAD
        nx_1 = sc_1.loc[
            (sc_1[MetaKeyName.SC_GID] == gid), "n_parallel_trans"
        ].values[0]
        nx_2 = sc_2.loc[
            (sc_2[MetaKeyName.SC_GID] == gid), "n_parallel_trans"
        ].values[0]
        assert nx_2 >= nx_1
        if nx_1 != nx_2:
            lcot_1 = sc_1.loc[
                (sc_1[MetaKeyName.SC_GID] == gid), "lcot"
            ].values[0]
            lcot_2 = sc_2.loc[
                (sc_2[MetaKeyName.SC_GID] == gid), "lcot"
            ].values[0]
=======
        nx_1 = sc_1.loc[(sc_1[MetaKeyName.SC_GID] == gid),
                        'n_parallel_trans'].values[0]
        nx_2 = sc_2.loc[(sc_2[MetaKeyName.SC_GID] == gid),
                        'n_parallel_trans'].values[0]
        assert nx_2 >= nx_1
        if nx_1 != nx_2:
            lcot_1 = sc_1.loc[(sc_1[MetaKeyName.SC_GID] == gid),
                              'lcot'].values[0]
            lcot_2 = sc_2.loc[(sc_2[MetaKeyName.SC_GID] == gid),
                              'lcot'].values[0]
>>>>>>> d5a6c70e
            assert lcot_2 > lcot_1


# pylint: disable=no-member
def test_least_cost_full_with_reinforcement():
    """
    Test full supply curve sorting with reinforcement costs in the least-cost
    path transmission tables
    """
    with tempfile.TemporaryDirectory() as td:
        trans_tables = []
        for cap in [100, 200, 400, 1000]:
            in_table = os.path.join(
                TESTDATADIR, "trans_tables", f"costs_RI_{cap}MW.csv"
            )
            in_table = pd.read_csv(in_table)
            out_fp = os.path.join(td, f"costs_RI_{cap}MW.csv")
            in_table["reinforcement_cost_per_mw"] = 0
            in_table["reinforcement_dist_km"] = 0
            in_table.to_csv(out_fp, index=False)
            trans_tables.append(out_fp)

        out_fpath = os.path.join(td, "sc")
        sc = SupplyCurve(SC_POINTS, trans_tables)
        sc_full = sc.run(
            out_fpath,
            fixed_charge_rate=0.1,
            simple=False,
            avail_cap_frac=0.1,
            columns=list(SC_FULL_COLUMNS) + ["max_cap"],
        )
        sc_full = pd.read_csv(sc_full)

<<<<<<< HEAD
        fpath_baseline = os.path.join(TESTDATADIR, "sc_out/sc_full_lc.csv")
=======
        fpath_baseline = os.path.join(TESTDATADIR,
                                      'sc_out/sc_full_lc.csv')
>>>>>>> d5a6c70e
        baseline_verify(sc_full, fpath_baseline)
        verify_trans_cap(sc_full, trans_tables)

        trans_tables = []
        for cap in [100, 200, 400, 1000]:
            in_table = os.path.join(
                TESTDATADIR, "trans_tables", f"costs_RI_{cap}MW.csv"
            )
            in_table = pd.read_csv(in_table)
            out_fp = os.path.join(td, f"costs_RI_{cap}MW.csv")
            in_table["reinforcement_cost_per_mw"] = 1e6
            in_table["reinforcement_dist_km"] = 10
            in_table.to_csv(out_fp, index=False)
            trans_tables.append(out_fp)

        out_fpath = os.path.join(td, "sc_r")
        sc = SupplyCurve(SC_POINTS, trans_tables)
        sc_full_r = sc.run(
            out_fpath,
            fixed_charge_rate=0.1,
            simple=False,
            avail_cap_frac=0.1,
            columns=list(SC_FULL_COLUMNS) + ["max_cap"],
        )
        sc_full_r = pd.read_csv(sc_full_r)
        verify_trans_cap(sc_full, trans_tables)

        assert np.allclose(sc_full.trans_gid, sc_full_r.trans_gid)
        assert not np.allclose(sc_full.total_lcoe, sc_full_r.total_lcoe)


# pylint: disable=no-member
def test_least_cost_simple_with_reinforcement():
    """
    Test simple supply curve sorting with reinforcement costs in the
    least-cost path transmission tables
    """
    with tempfile.TemporaryDirectory() as td:
        trans_tables = []
        for cap in [100, 200, 400, 1000]:
            in_table = os.path.join(
                TESTDATADIR, "trans_tables", f"costs_RI_{cap}MW.csv"
            )
            in_table = pd.read_csv(in_table)
            out_fp = os.path.join(td, f"costs_RI_{cap}MW.csv")
            in_table["reinforcement_cost_per_mw"] = 0
            in_table["reinforcement_dist_km"] = 0
            in_table.to_csv(out_fp, index=False)
            trans_tables.append(out_fp)

        out_fpath = os.path.join(td, "sc")
        sc = SupplyCurve(SC_POINTS, trans_tables)
        sc_simple = sc.run(out_fpath, fixed_charge_rate=0.1,
                           simple=True)
        sc_simple = pd.read_csv(sc_simple)

<<<<<<< HEAD
        fpath_baseline = os.path.join(TESTDATADIR, "sc_out/sc_simple_lc.csv")
=======
        fpath_baseline = os.path.join(TESTDATADIR,
                                      'sc_out/sc_simple_lc.csv')
>>>>>>> d5a6c70e
        baseline_verify(sc_simple, fpath_baseline)
        verify_trans_cap(sc_simple, trans_tables)

        trans_tables = []
        for cap in [100, 200, 400, 1000]:
            in_table = os.path.join(
                TESTDATADIR, "trans_tables", f"costs_RI_{cap}MW.csv"
            )
            in_table = pd.read_csv(in_table)
            out_fp = os.path.join(td, f"costs_RI_{cap}MW.csv")
            in_table["reinforcement_cost_per_mw"] = 1e6
            in_table["reinforcement_dist_km"] = 10
            in_table.to_csv(out_fp, index=False)
            trans_tables.append(out_fp)

        out_fpath = os.path.join(td, "sc_r")
        sc = SupplyCurve(SC_POINTS, trans_tables)
        sc_simple_r = sc.run(out_fpath, fixed_charge_rate=0.1, simple=True)
        sc_simple_r = pd.read_csv(sc_simple_r)

        verify_trans_cap(sc_simple_r, trans_tables)

        assert np.allclose(sc_simple.trans_gid, sc_simple_r.trans_gid)
        assert not np.allclose(sc_simple.total_lcoe,
                               sc_simple_r.total_lcoe)


def test_least_cost_full_pass_through():
    """
    Test the full supply curve sorting passes through variables correctly
    """
<<<<<<< HEAD
    check_cols = {
        "poi_lat",
        "poi_lon",
        "reinforcement_poi_lat",
        "reinforcement_poi_lon",
        "eos_mult",
        "reg_mult",
        "reinforcement_cost_per_mw",
        "reinforcement_dist_km",
    }
=======
    check_cols = {'poi_lat', 'poi_lon', 'reinforcement_poi_lat',
                  'reinforcement_poi_lon', MetaKeyName.EOS_MULT,
                  MetaKeyName.REG_MULT,
                  'reinforcement_cost_per_mw', 'reinforcement_dist_km'}
>>>>>>> d5a6c70e
    with tempfile.TemporaryDirectory() as td:
        trans_tables = []
        for cap in [100, 200, 400, 1000]:
            in_table = os.path.join(
                TESTDATADIR, "trans_tables", f"costs_RI_{cap}MW.csv"
            )
            in_table = pd.read_csv(in_table)
            out_fp = os.path.join(td, f"costs_RI_{cap}MW.csv")
            in_table["reinforcement_cost_per_mw"] = 0
            for col in check_cols:
                in_table[col] = 0
            in_table.to_csv(out_fp, index=False)
            trans_tables.append(out_fp)

        out_fpath = os.path.join(td, "sc")
        sc = SupplyCurve(SC_POINTS, trans_tables)
        sc_full = sc.run(
            out_fpath,
            fixed_charge_rate=0.1,
            simple=False,
            avail_cap_frac=0.1,
            columns=list(SC_FULL_COLUMNS) + ["max_cap"],
        )
        sc_full = pd.read_csv(sc_full)

        for col in check_cols:
            assert col in sc_full
            assert np.allclose(sc_full[col], 0)


def test_least_cost_simple_pass_through():
    """
    Test the simple supply curve sorting passes through variables correctly
    """
<<<<<<< HEAD
    check_cols = {
        "poi_lat",
        "poi_lon",
        "reinforcement_poi_lat",
        "reinforcement_poi_lon",
        "eos_mult",
        "reg_mult",
        "reinforcement_cost_per_mw",
        "reinforcement_dist_km",
    }
=======
    check_cols = {'poi_lat', 'poi_lon', 'reinforcement_poi_lat',
                  'reinforcement_poi_lon', MetaKeyName.EOS_MULT,
                  MetaKeyName.REG_MULT,
                  'reinforcement_cost_per_mw', 'reinforcement_dist_km'}
>>>>>>> d5a6c70e
    with tempfile.TemporaryDirectory() as td:
        trans_tables = []
        for cap in [100, 200, 400, 1000]:
            in_table = os.path.join(
                TESTDATADIR, "trans_tables", f"costs_RI_{cap}MW.csv"
            )
            in_table = pd.read_csv(in_table)
            out_fp = os.path.join(td, f"costs_RI_{cap}MW.csv")
            in_table["reinforcement_cost_per_mw"] = 0
            for col in check_cols:
                in_table[col] = 0
            in_table.to_csv(out_fp, index=False)
            trans_tables.append(out_fp)

        out_fpath = os.path.join(td, "sc")
        sc = SupplyCurve(SC_POINTS, trans_tables)
        sc_simple = sc.run(out_fpath, fixed_charge_rate=0.1, simple=True)
        sc_simple = pd.read_csv(sc_simple)

        for col in check_cols:
            assert col in sc_simple
            assert np.allclose(sc_simple[col], 0)


def test_least_cost_simple_with_ac_capacity_column():
    """
    Test simple supply curve sorting with reinforcement costs in the
    least-cost path transmission tables and AC capacity column as capacity
    """
    with tempfile.TemporaryDirectory() as td:
        trans_tables = []
        for cap in [100, 200, 400, 1000]:
            in_table = os.path.join(
                TESTDATADIR, "trans_tables", f"costs_RI_{cap}MW.csv"
            )
            in_table = pd.read_csv(in_table)
            out_fp = os.path.join(td, f"costs_RI_{cap}MW.csv")
            in_table["reinforcement_cost_per_mw"] = 1e6
            in_table["reinforcement_dist_km"] = 10
            in_table.to_csv(out_fp, index=False)
            trans_tables.append(out_fp)

        sc = SupplyCurve(SC_POINTS, trans_tables)
        sc_simple = sc.simple_sort(fcr=0.1)
        verify_trans_cap(sc_simple, trans_tables)

        trans_tables = []
        for cap in [100, 200, 400, 1000]:
            in_table = os.path.join(
                TESTDATADIR, "trans_tables", f"costs_RI_{cap}MW.csv"
            )
            in_table = pd.read_csv(in_table)
            out_fp = os.path.join(td, f"costs_RI_{cap}MW.csv")
            in_table["reinforcement_cost_per_mw"] = 1e6
            in_table["reinforcement_dist_km"] = 10
            in_table.to_csv(out_fp, index=False)
            trans_tables.append(out_fp)

        sc = SC_POINTS.copy()
        sc["capacity_ac"] = sc["capacity"] / 1.02

        sc = SupplyCurve(sc, trans_tables, sc_capacity_col="capacity_ac")
        sc_simple_ac_cap = sc.simple_sort(fcr=0.1)
        verify_trans_cap(sc_simple_ac_cap, trans_tables, cap_col="capacity_ac")

        assert np.allclose(
            sc_simple["trans_cap_cost_per_mw"] * 1.02,
            sc_simple_ac_cap["trans_cap_cost_per_mw"],
        )
        assert np.allclose(
            sc_simple["reinforcement_cost_per_mw"],
            sc_simple_ac_cap["reinforcement_cost_per_mw"],
        )

        # Final reinforcement costs are slightly cheaper for AC capacity
        assert np.all(sc_simple["lcot"] > sc_simple_ac_cap["lcot"])
        assert np.all(sc_simple["total_lcoe"] > sc_simple_ac_cap["total_lcoe"])<|MERGE_RESOLUTION|>--- conflicted
+++ resolved
@@ -151,41 +151,21 @@
     sc = SupplyCurve(SC_POINTS_FRICTION, TRANS_TABLE, sc_features=MULTIPLIERS)
     with tempfile.TemporaryDirectory() as td:
         out_fpath = os.path.join(td, "sc")
-<<<<<<< HEAD
-        sc_full = sc.run(
-            out_fpath,
-            fixed_charge_rate=0.1,
-            simple=False,
-            transmission_costs=tcosts,
-            avail_cap_frac=avail_cap_frac,
-            columns=SC_FULL_COLUMNS,
-            sort_on=MetaKeyName.TOTAL_LCOE_FRICTION,
-        )
-=======
         sc_full = sc.run(out_fpath, fixed_charge_rate=0.1, simple=False,
                          transmission_costs=tcosts,
                          avail_cap_frac=avail_cap_frac,
                          columns=SC_FULL_COLUMNS,
                          sort_on=MetaKeyName.TOTAL_LCOE_FRICTION)
->>>>>>> d5a6c70e
 
         sc_full = pd.read_csv(sc_full)
         assert MetaKeyName.MEAN_LCOE_FRICTION in sc_full
         assert MetaKeyName.TOTAL_LCOE_FRICTION in sc_full
-<<<<<<< HEAD
-        test = sc_full[MetaKeyName.MEAN_LCOE_FRICTION] + sc_full["lcot"]
+        test = sc_full[MetaKeyName.MEAN_LCOE_FRICTION] + sc_full['lcot']
         assert np.allclose(test, sc_full[MetaKeyName.TOTAL_LCOE_FRICTION])
 
         fpath_baseline = os.path.join(
             TESTDATADIR, "sc_out/sc_full_out_friction.csv"
         )
-=======
-        test = sc_full[MetaKeyName.MEAN_LCOE_FRICTION] + sc_full['lcot']
-        assert np.allclose(test, sc_full[MetaKeyName.TOTAL_LCOE_FRICTION])
-
-        fpath_baseline = os.path.join(TESTDATADIR,
-                                      'sc_out/sc_full_out_friction.csv')
->>>>>>> d5a6c70e
         baseline_verify(sc_full, fpath_baseline)
 
 
@@ -196,24 +176,6 @@
     sc = SupplyCurve(SC_POINTS_FRICTION, TRANS_TABLE, sc_features=MULTIPLIERS)
     with tempfile.TemporaryDirectory() as td:
         out_fpath = os.path.join(td, "sc")
-<<<<<<< HEAD
-        sc_simple = sc.run(
-            out_fpath,
-            fixed_charge_rate=0.1,
-            simple=True,
-            transmission_costs=tcosts,
-            sort_on=MetaKeyName.TOTAL_LCOE_FRICTION,
-        )
-        sc_simple = pd.read_csv(sc_simple)
-        assert MetaKeyName.MEAN_LCOE_FRICTION in sc_simple
-        assert MetaKeyName.TOTAL_LCOE_FRICTION in sc_simple
-        test = sc_simple[MetaKeyName.MEAN_LCOE_FRICTION] + sc_simple["lcot"]
-        assert np.allclose(test, sc_simple[MetaKeyName.TOTAL_LCOE_FRICTION])
-
-        fpath_baseline = os.path.join(
-            TESTDATADIR, "sc_out/sc_simple_out_friction.csv"
-        )
-=======
         sc_simple = sc.run(out_fpath, fixed_charge_rate=0.1, simple=True,
                            transmission_costs=tcosts,
                            sort_on=MetaKeyName.TOTAL_LCOE_FRICTION)
@@ -223,9 +185,9 @@
         test = sc_simple[MetaKeyName.MEAN_LCOE_FRICTION] + sc_simple['lcot']
         assert np.allclose(test, sc_simple[MetaKeyName.TOTAL_LCOE_FRICTION])
 
-        fpath_baseline = os.path.join(TESTDATADIR,
-                                      'sc_out/sc_simple_out_friction.csv')
->>>>>>> d5a6c70e
+        fpath_baseline = os.path.join(
+            TESTDATADIR, "sc_out/sc_simple_out_friction.csv"
+        )
         baseline_verify(sc_simple, fpath_baseline)
 
 
@@ -336,22 +298,12 @@
     if "max_cap" in sc_table and "max_cap" in trans_features:
         sc_table = sc_table.drop("max_cap", axis=1)
 
-<<<<<<< HEAD
-    test = sc_table.merge(trans_features, on="trans_gid", how="left")
-    mask = test[cap_col] > test["max_cap"]
-    cols = [MetaKeyName.SC_GID, "trans_gid", cap_col, "max_cap"]
-    msg = (
-        "SC points connected to transmission features with "
-        "max_cap < sc_cap:\n{}".format(test.loc[mask, cols])
-    )
-=======
     test = sc_table.merge(trans_features, on='trans_gid', how='left')
     mask = test[cap_col] > test['max_cap']
     cols = [MetaKeyName.SC_GID, 'trans_gid', cap_col, 'max_cap']
     msg = ("SC points connected to transmission features with "
            "max_cap < sc_cap:\n{}"
            .format(test.loc[mask, cols]))
->>>>>>> d5a6c70e
     assert any(mask), msg
 
 
@@ -366,23 +318,11 @@
     sc = SupplyCurve(SC_POINTS, trans_tables, sc_features=None)
     with tempfile.TemporaryDirectory() as td:
         out_fpath = os.path.join(td, "sc")
-<<<<<<< HEAD
-        sc_full = sc.run(
-            out_fpath,
-            fixed_charge_rate=0.1,
-            simple=False,
-            avail_cap_frac=0.1,
-            columns=list(SC_FULL_COLUMNS) + ["max_cap"],
-        )
-
-        fpath_baseline = os.path.join(TESTDATADIR, "sc_out/sc_full_lc.csv")
-=======
         sc_full = sc.run(out_fpath, fixed_charge_rate=0.1, simple=False,
                          avail_cap_frac=0.1,
                          columns=[*list(SC_FULL_COLUMNS), "max_cap"])
 
-        fpath_baseline = os.path.join(TESTDATADIR, 'sc_out/sc_full_lc.csv')
->>>>>>> d5a6c70e
+        fpath_baseline = os.path.join(TESTDATADIR, "sc_out/sc_full_lc.csv")
         baseline_verify(sc_full, fpath_baseline)
         verify_trans_cap(sc_full, trans_tables)
 
@@ -485,26 +425,6 @@
     sc = SupplyCurve(SC_POINTS, trans_tables)
     sc_2 = sc.simple_sort(fcr=0.1, columns=columns)
 
-<<<<<<< HEAD
-    assert not set(SC_POINTS[MetaKeyName.SC_GID]) - set(
-        sc_1[MetaKeyName.SC_GID]
-    )
-    assert not set(SC_POINTS[MetaKeyName.SC_GID]) - set(
-        sc_2[MetaKeyName.SC_GID]
-    )
-    assert not set(SC_POINTS[MetaKeyName.SC_POINT_GID]) - set(
-        sc_1[MetaKeyName.SC_POINT_GID]
-    )
-    assert not set(SC_POINTS[MetaKeyName.SC_POINT_GID]) - set(
-        sc_2[MetaKeyName.SC_POINT_GID]
-    )
-    assert not set(sc_1[MetaKeyName.SC_POINT_GID]) - set(
-        SC_POINTS[MetaKeyName.SC_POINT_GID]
-    )
-    assert not set(sc_2[MetaKeyName.SC_POINT_GID]) - set(
-        SC_POINTS[MetaKeyName.SC_POINT_GID]
-    )
-=======
     assert not (set(SC_POINTS[MetaKeyName.SC_GID])
                 - set(sc_1[MetaKeyName.SC_GID]))
     assert not (set(SC_POINTS[MetaKeyName.SC_GID])
@@ -517,29 +437,12 @@
                 - set(SC_POINTS[MetaKeyName.SC_POINT_GID]))
     assert not (set(sc_2[MetaKeyName.SC_POINT_GID])
                 - set(SC_POINTS[MetaKeyName.SC_POINT_GID]))
->>>>>>> d5a6c70e
 
     assert (sc_2.n_parallel_trans > 1).any()
 
     mask_2 = sc_2["n_parallel_trans"] > 1
 
     for gid in sc_2.loc[mask_2, MetaKeyName.SC_GID]:
-<<<<<<< HEAD
-        nx_1 = sc_1.loc[
-            (sc_1[MetaKeyName.SC_GID] == gid), "n_parallel_trans"
-        ].values[0]
-        nx_2 = sc_2.loc[
-            (sc_2[MetaKeyName.SC_GID] == gid), "n_parallel_trans"
-        ].values[0]
-        assert nx_2 >= nx_1
-        if nx_1 != nx_2:
-            lcot_1 = sc_1.loc[
-                (sc_1[MetaKeyName.SC_GID] == gid), "lcot"
-            ].values[0]
-            lcot_2 = sc_2.loc[
-                (sc_2[MetaKeyName.SC_GID] == gid), "lcot"
-            ].values[0]
-=======
         nx_1 = sc_1.loc[(sc_1[MetaKeyName.SC_GID] == gid),
                         'n_parallel_trans'].values[0]
         nx_2 = sc_2.loc[(sc_2[MetaKeyName.SC_GID] == gid),
@@ -550,7 +453,6 @@
                               'lcot'].values[0]
             lcot_2 = sc_2.loc[(sc_2[MetaKeyName.SC_GID] == gid),
                               'lcot'].values[0]
->>>>>>> d5a6c70e
             assert lcot_2 > lcot_1
 
 
@@ -584,12 +486,8 @@
         )
         sc_full = pd.read_csv(sc_full)
 
-<<<<<<< HEAD
-        fpath_baseline = os.path.join(TESTDATADIR, "sc_out/sc_full_lc.csv")
-=======
         fpath_baseline = os.path.join(TESTDATADIR,
                                       'sc_out/sc_full_lc.csv')
->>>>>>> d5a6c70e
         baseline_verify(sc_full, fpath_baseline)
         verify_trans_cap(sc_full, trans_tables)
 
@@ -646,12 +544,8 @@
                            simple=True)
         sc_simple = pd.read_csv(sc_simple)
 
-<<<<<<< HEAD
-        fpath_baseline = os.path.join(TESTDATADIR, "sc_out/sc_simple_lc.csv")
-=======
         fpath_baseline = os.path.join(TESTDATADIR,
                                       'sc_out/sc_simple_lc.csv')
->>>>>>> d5a6c70e
         baseline_verify(sc_simple, fpath_baseline)
         verify_trans_cap(sc_simple, trans_tables)
 
@@ -683,23 +577,10 @@
     """
     Test the full supply curve sorting passes through variables correctly
     """
-<<<<<<< HEAD
-    check_cols = {
-        "poi_lat",
-        "poi_lon",
-        "reinforcement_poi_lat",
-        "reinforcement_poi_lon",
-        "eos_mult",
-        "reg_mult",
-        "reinforcement_cost_per_mw",
-        "reinforcement_dist_km",
-    }
-=======
     check_cols = {'poi_lat', 'poi_lon', 'reinforcement_poi_lat',
                   'reinforcement_poi_lon', MetaKeyName.EOS_MULT,
                   MetaKeyName.REG_MULT,
                   'reinforcement_cost_per_mw', 'reinforcement_dist_km'}
->>>>>>> d5a6c70e
     with tempfile.TemporaryDirectory() as td:
         trans_tables = []
         for cap in [100, 200, 400, 1000]:
@@ -734,23 +615,10 @@
     """
     Test the simple supply curve sorting passes through variables correctly
     """
-<<<<<<< HEAD
-    check_cols = {
-        "poi_lat",
-        "poi_lon",
-        "reinforcement_poi_lat",
-        "reinforcement_poi_lon",
-        "eos_mult",
-        "reg_mult",
-        "reinforcement_cost_per_mw",
-        "reinforcement_dist_km",
-    }
-=======
     check_cols = {'poi_lat', 'poi_lon', 'reinforcement_poi_lat',
                   'reinforcement_poi_lon', MetaKeyName.EOS_MULT,
                   MetaKeyName.REG_MULT,
                   'reinforcement_cost_per_mw', 'reinforcement_dist_km'}
->>>>>>> d5a6c70e
     with tempfile.TemporaryDirectory() as td:
         trans_tables = []
         for cap in [100, 200, 400, 1000]:
