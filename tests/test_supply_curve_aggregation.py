--- conflicted
+++ resolved
@@ -46,11 +46,7 @@
         for dset, test in agg_out.items():
             truth = f[dset]
             if dset == 'meta':
-<<<<<<< HEAD
-                truth = truth.set_index(MetaKeyName.SC_GID)
-=======
                 truth = truth.set_index('sc_gid')
->>>>>>> d5a6c70e
                 for c in [MetaKeyName.SOURCE_GIDS, MetaKeyName.GID_COUNTS]:
                     test[c] = test[c].astype(str)
 
